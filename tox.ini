--- conflicted
+++ resolved
@@ -25,12 +25,7 @@
 [_examples]
 description = Test that default examples run
 deps = .[examples, tests]
-<<<<<<< HEAD
-commands = datashader fetch-data --path=examples --use-test-data
-           pytest -n logical --dist loadscope --nbval-lax examples --benchmark-skip
-=======
 commands = pytest -n logical --dist loadscope --nbval-lax examples --benchmark-skip
->>>>>>> 0cdbd43e
 # could add more, to test types of example other than nbs
 
 [_examples_extra]
