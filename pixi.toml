--- conflicted
+++ resolved
@@ -16,7 +16,7 @@
 test-310 = ["py310", "test-core", "test", "example", "test-example", "test-unit-task"]
 test-311 = ["py311", "test-core", "test", "example", "test-example", "test-unit-task"]
 test-312 = ["py312", "test-core", "test", "example", "test-example", "test-unit-task"]
-# test-313 = ["py313", "test-core", "test", "example", "test-example", "test-unit-task"]
+test-313 = ["py313", "test-core", "test", "example", "test-example", "test-unit-task"]
 test-core = ["py312", "test-core", "test-unit-task"]
 test-gpu = ["py312", "test-core", "test-gpu"]
 docs = ["py311", "example", "doc"]
@@ -24,8 +24,7 @@
 lint = ["py311", "lint"]
 
 [dependencies]
-python = "<3.13"
-numba = "*" # At top as this dictates Python version
+numba = "*"
 colorcet = "*"
 multipledispatch = "*"
 numpy = "*"
@@ -55,14 +54,15 @@
 python = "3.12.*"
 bokeh_sampledata = "*"
 
-<<<<<<< HEAD
-# [feature.py313.dependencies]
-# python = "3.13.*"
-# bokeh_sampledata = "*"
-=======
 [feature.py312.activation.env]
 COVERAGE_CORE = "sysmon"
->>>>>>> 39179f83
+
+[feature.py313.dependencies]
+python = "3.13.*"
+bokeh_sampledata = "*"
+
+[feature.py313.activation.env]
+COVERAGE_CORE = "sysmon"
 
 [feature.example.dependencies]
 bokeh = ">3.1"
