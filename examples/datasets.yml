--- conflicted
+++ resolved
@@ -33,23 +33,11 @@
       - MERCATOR_LC80210392016114LGN00_B11.TIF
       - MERCATOR_LC80210392016114LGN00_BQA.TIF
 
-<<<<<<< HEAD
-  - url: http://s3.amazonaws.com/bokeh-data/census.zip
-    title: 'Census Synthetic People'
-    files:
-      - census.h5
-
-  - url: http://www2.census.gov/geo/tiger/GENZ2015/shp/cb_2015_us_cd114_5m.zip
-    title: "Geographic Region Boundary Shapefile"
-    files:
-      - cb_2015_us_cd114_5m
-
   - url: http://pugetsoundlidar.org/lidardata/newdata/2016/PSLC_KingCounty_Delivery1/BE_ASCII.html
     title: "Puget Sound LiDAR Consortium"
-    file_listing: "unzip_lidars:get_list_of_zips"
-=======
-  - url: http://s3.amazonaws.com/datashader-data/census.zip
+    get_files: "unzip_lidar:get_list_of_zips"
+
+  - url: http://s3.amazonaws.com/datashader-data/census.parq
     title: 'Census Synthetic People'
     files:
       - census.parq
->>>>>>> 76dca6fa
