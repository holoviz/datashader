<<<<<<< HEAD
collect_ignore_glob = [
    "tiling.ipynb",
]
=======
from importlib.util import find_spec

import platform

collect_ignore_glob = [
    "tiling.ipynb",
]

if find_spec("geopandas") is None:
    collect_ignore_glob += [
        "user_guide/13_Geopandas.ipynb",
    ]

if find_spec("spatialpandas") is None:
    collect_ignore_glob += [
        "user_guide/7_Networks.ipynb",
        "user_guide/8_Polygons.ipynb",
    ]

# 2023-07-21 with following error:
# nbclient.exceptions.CellTimeoutError: A cell timed out while it was being executed, after 300 seconds.
# Here is a preview of the cell contents:
# -------------------
# import holoviews.operation.datashader as hd
# import holoviews as hv
# hv.extension("bokeh")
# circle = hv.Graph(edges, label='Bokeh edges').opts(node_size=5)
# hnodes = circle.nodes.opts(size=5)
# dscirc = (hd.spread(hd.datashade(circle))*hnodes).relabel("Datashader edges")
# circle + dscirc
# ------------------------------ Captured log call ------------------------------
# ERROR    traitlets:client.py:841 Timeout waiting for execute reply (300s).
if platform.system() == "Windows":
    collect_ignore_glob += [
        "user_guide/7_Networks.ipynb",
    ]
>>>>>>> 9b801d94
<|MERGE_RESOLUTION|>--- conflicted
+++ resolved
@@ -1,11 +1,4 @@
-<<<<<<< HEAD
-collect_ignore_glob = [
-    "tiling.ipynb",
-]
-=======
 from importlib.util import find_spec
-
-import platform
 
 collect_ignore_glob = [
     "tiling.ipynb",
@@ -20,23 +13,4 @@
     collect_ignore_glob += [
         "user_guide/7_Networks.ipynb",
         "user_guide/8_Polygons.ipynb",
-    ]
-
-# 2023-07-21 with following error:
-# nbclient.exceptions.CellTimeoutError: A cell timed out while it was being executed, after 300 seconds.
-# Here is a preview of the cell contents:
-# -------------------
-# import holoviews.operation.datashader as hd
-# import holoviews as hv
-# hv.extension("bokeh")
-# circle = hv.Graph(edges, label='Bokeh edges').opts(node_size=5)
-# hnodes = circle.nodes.opts(size=5)
-# dscirc = (hd.spread(hd.datashade(circle))*hnodes).relabel("Datashader edges")
-# circle + dscirc
-# ------------------------------ Captured log call ------------------------------
-# ERROR    traitlets:client.py:841 Timeout waiting for execute reply (300s).
-if platform.system() == "Windows":
-    collect_ignore_glob += [
-        "user_guide/7_Networks.ipynb",
-    ]
->>>>>>> 9b801d94
+    ]