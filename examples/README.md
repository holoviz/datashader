# Datashader Examples

The examples rely on some sample data. To download the data, run the
`download_sample_data.py` script. This may take up to 20 minutes, even on a
good network connection. The dataset is roughly 1.5 GB on disk.

```
python download_sample_data.py
```

Datashader is an independent library, but most of the examples require
bokeh to be installed. Bokeh is available through either conda or pip:

```
conda install bokeh

or

pip install bokeh
```

## Examples

### Notebooks

Most of the examples are in the form of runnable Jupyter notebooks. Copies of
these with all the images and output included are hosted at [Anaconda
Cloud](https://anaconda.org/jbednar/notebooks). To run these notebooks on your
own system, install and start up a Jupyter notebook server:

```
conda install jupyter

or

pip install jupyter
```

To start:

```
jupyter notebook
```

**[plotting_problems](https://anaconda.org/jbednar/plotting_problems/notebook)**

Motivation for the ideas behind datashader. Shows perceptual problems that
plotting in a conventional way can lead to. Note that this example also
requires the holoviews package: `conda install -c ioam holoviews`.

**[nyc_taxi](https://anaconda.org/jbednar/nyc_taxi/notebook)**

Making geographical plots, with and without datashader, using trip data from
the [NYC Taxi dataset](http://www.nyc.gov/html/tlc/html/about/trip_record_data.shtml).

**[nyc_taxi-nongeo](https://anaconda.org/jbednar/nyc_taxi-nongeo/notebook)**

A simple scatter plot on the taxi dataset.

**[osm](https://anaconda.org/jbednar/osm/notebook)**

Plotting the 2.7 billion gps coordinates made available by [open street
map](https://blog.openstreetmap.org/2012/04/01/bulk-gps-point-data/). This
dataset isn't provided by the download script, and is only included to
demonstrate working with a large dataset. The run notebook can be viewed using
the `anaconda.org` link provided above.

<<<<<<< HEAD


### Dashboard

An example interactive dashboard using 
[bokeh server](http://bokeh.pydata.org/en/latest/docs/user_guide/server.html)
integrated with a datashading pipeline.  Requires webargs:

```
pip install webargs
```

To start, run:

```
python dashboard/dashboard.py -c dashboard/nyc_taxi.yml
```

The 'nyc_taxi.yml' configuration file set up the dashboard to use the
NYC Taxi dataset downloaded above.  If you have less than 16GB of RAM
on your machine, you will want to add the "-o" option to tell it to work
out of core instead of loading all data into memory, though doing so will
make interactive use substantially slower than if sufficient memory were
available.

You can write similar configuration files for working with other
datasets of your own, while adding features to dashboard.py itself if
needed.  As an example, a configuration file for the [2010 US Census
racial data](http://www.coopercenter.org/demographics/Racial-Dot-Map)
is also provided.  To use the census data, you'll need to install dask
and castra:

```
conda install dask
conda install -c quanyuan castra
```

You'll also need to download the 1.3GB data file
[census.castra.zip]()
and unzip it into `examples/data/` (5GB unzipped), then run the
dashboard:

```
python dashboard/dashboard.py -c dashboard/census.yml
```

If you have other dashboards running, you'll need to add "-p 5001" (etc.) to select
a unique port number for the web page to use for communicating with the Bokeh server.
=======
**[tseries](https://anaconda.org/jbednar/tseries/notebook)**

Plotting several time series on the same plot.

**[trajectory](https://anaconda.org/jbednar/trajectory/notebook)**

Plotting a 2D trajectory.
>>>>>>> 2b107385
<|MERGE_RESOLUTION|>--- conflicted
+++ resolved
@@ -8,8 +8,8 @@
 python download_sample_data.py
 ```
 
-Datashader is an independent library, but most of the examples require
-bokeh to be installed. Bokeh is available through either conda or pip:
+The examples also require bokeh to be installed. Bokeh is available through
+either conda or pip.
 
 ```
 conda install bokeh
@@ -20,6 +20,16 @@
 ```
 
 ## Examples
+
+### Dashboard
+
+An example interactive dashboard using [bokeh
+server](http://bokeh.pydata.org/en/latest/docs/user_guide/server.html)
+integrated with a datashading pipeline. To start, run:
+
+```
+python dashboard/dashboard.py --config dashboard/nyc_taxi.yml
+```
 
 ### Notebooks
 
@@ -65,61 +75,10 @@
 demonstrate working with a large dataset. The run notebook can be viewed using
 the `anaconda.org` link provided above.
 
-<<<<<<< HEAD
-
-
-### Dashboard
-
-An example interactive dashboard using 
-[bokeh server](http://bokeh.pydata.org/en/latest/docs/user_guide/server.html)
-integrated with a datashading pipeline.  Requires webargs:
-
-```
-pip install webargs
-```
-
-To start, run:
-
-```
-python dashboard/dashboard.py -c dashboard/nyc_taxi.yml
-```
-
-The 'nyc_taxi.yml' configuration file set up the dashboard to use the
-NYC Taxi dataset downloaded above.  If you have less than 16GB of RAM
-on your machine, you will want to add the "-o" option to tell it to work
-out of core instead of loading all data into memory, though doing so will
-make interactive use substantially slower than if sufficient memory were
-available.
-
-You can write similar configuration files for working with other
-datasets of your own, while adding features to dashboard.py itself if
-needed.  As an example, a configuration file for the [2010 US Census
-racial data](http://www.coopercenter.org/demographics/Racial-Dot-Map)
-is also provided.  To use the census data, you'll need to install dask
-and castra:
-
-```
-conda install dask
-conda install -c quanyuan castra
-```
-
-You'll also need to download the 1.3GB data file
-[census.castra.zip]()
-and unzip it into `examples/data/` (5GB unzipped), then run the
-dashboard:
-
-```
-python dashboard/dashboard.py -c dashboard/census.yml
-```
-
-If you have other dashboards running, you'll need to add "-p 5001" (etc.) to select
-a unique port number for the web page to use for communicating with the Bokeh server.
-=======
 **[tseries](https://anaconda.org/jbednar/tseries/notebook)**
 
 Plotting several time series on the same plot.
 
 **[trajectory](https://anaconda.org/jbednar/trajectory/notebook)**
 
-Plotting a 2D trajectory.
->>>>>>> 2b107385
+Plotting a 2D trajectory.