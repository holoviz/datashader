--- conflicted
+++ resolved
@@ -193,30 +193,11 @@
         return lambda shape, array_module: self.reduction._build_create(
             out_dshape)(shape + (n_cats,), array_module)
 
-<<<<<<< HEAD
-    def _build_append(self, dshape, schema, cuda=False):
-        ## problem is here: e.g. std does not have a _build_append method. Rather interrogate its _build_bases
-        ## as is done in the normal compile
-        f = self.reduction._build_append(dshape, schema, cuda)
-        # because we transposed, we also need to flip the
-        # order of the x/y arguments
-        if self.val_column is not None:
-            def _categorical_append(x, y, agg, field):
-                _agg = agg.transpose()
-                f(y, x, _agg[int(field[0])], field[1])
-        else:
-            def _categorical_append(x, y, agg, field):
-                _agg = agg.transpose()
-                f(y, x, _agg[int(field)])
-
-        return ngjit(_categorical_append)
-=======
     def _build_bases(self, cuda=False):
         bases = self.reduction._build_bases(cuda)
         if len(bases) == 1 and bases[0] is self:
             return bases
         return tuple(by(self.cat_column, base) for base in bases)
->>>>>>> 26f03fa7
 
     def _build_append(self, dshape, schema, cuda=False):
         return self.reduction._build_append(dshape, schema, cuda)
