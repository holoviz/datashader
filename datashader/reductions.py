--- conflicted
+++ resolved
@@ -186,12 +186,8 @@
                 nullval = np.nan
             else:
                 nullval = 0
-<<<<<<< HEAD
-            b = df[self.column].to_gpu_array(fillna=nullval)
-=======
-            a = cupy.asarray(df[self.columns[0]].cat.codes.to_gpu_array())
-            b = cupy.asarray(df[self.columns[1]].to_gpu_array(fillna=nullval))
->>>>>>> 207e13dc
+            a = cupy.asarray(a)
+            b = cupy.asarray(df[self.column].to_gpu_array(fillna=nullval))
             return cupy.stack((a, b), axis=-1)
         else:
             b = df[self.column].values
@@ -282,15 +278,11 @@
         self.column = self.categorizer.column # for backwards compatibility with count_cat
         self.columns = (self.categorizer.column, getattr(reduction, 'column', None))
         self.reduction = reduction
-<<<<<<< HEAD
         # if a value column is supplied, set category_values preprocessor
         if self.val_column is not None:
             self.preprocess = category_values(self.categorizer, self.val_column)
         else:
             self.preprocess = self.categorizer
-=======
-        self.column = cat_column # for backwards compatibility with count_cat
->>>>>>> 207e13dc
 
     def __hash__(self):
         return hash((type(self), self._hashable_inputs(), self.categorizer._hashable_inputs(), self.reduction))
