--- conflicted
+++ resolved
@@ -26,10 +26,6 @@
 from .trimesh import Triangles  # noqa (API import)
 from .polygon import PolygonGeom  # noqa (API import)
 from .quadmesh import (  # noqa (API import)
-<<<<<<< HEAD
-    QuadMeshRaster, QuadMeshRectilinear, QuadMeshCurvialinear
-=======
-    QuadMeshRectilinear, QuadMeshCurvilinear
->>>>>>> 569520dc
+    QuadMeshRaster, QuadMeshRectilinear, QuadMeshCurvilinear
 )
 from .glyph import Glyph  # noqa (API import)