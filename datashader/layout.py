--- conflicted
+++ resolved
@@ -101,15 +101,9 @@
         return df
 
 
-<<<<<<< HEAD
 def _extract_points_from_nodes(nodes, params):
     if params.x in nodes.columns and params.y in nodes.columns:
         points = np.asarray(nodes[[params.x, params.y]])
-=======
-def _extract_points_from_nodes(nodes, params, dtype=None):
-    if 'x' in nodes.columns and 'y' in nodes.columns:
-        points = np.asarray(nodes[['x', 'y']])
->>>>>>> 13baf620
     else:
         points = np.asarray(np.random.random((len(nodes), params.dim)), dtype=dtype)
     return points
@@ -122,28 +116,16 @@
     else:
         index = dict(zip(nodes.index.values, range(nlen)))
 
-<<<<<<< HEAD
-    if params.weight not in edges:
-        edges = edges.copy()
-        edges[params.weight] = np.ones(len(edges))
-
-    edge_values = edges[[params.source, params.target, params.weight]].values
-
-    rows, cols, data = zip(*((index[src], index[dst], weight)
-                             for src, dst, weight in [tuple(edge) for edge in edge_values]
-                             if src in index and dst in index))
-=======
-    if params.use_weights and 'weight' in edges:
-        edge_values = edges[['source', 'target', 'weight']].values
+    if params.use_weights and params.weight in edges:
+        edge_values = edges[[params.source, params.target, params.weight]].values
         rows, cols, data = zip(*((index[src], index[dst], weight)
                                  for src, dst, weight in edge_values
                                  if src in index and dst in index))
     else:
-        edge_values = edges[['source', 'target']].values
+        edge_values = edges[[params.source, params.target]].values
         rows, cols, data = zip(*((index[src], index[dst], 1)
                                  for src, dst in edge_values
                                  if src in index and dst in index))
->>>>>>> 13baf620
 
     # Symmetrize matrix
     d = data + data
@@ -249,29 +231,18 @@
     dim = param.Integer(default=2, bounds=(1, None), doc="""
         Coordinate dimensions of each node""")
 
-<<<<<<< HEAD
-=======
-    seed = param.Integer(default=None, bounds=(0, 2**32-1), doc="""
-        Random seed used to initialize the pseudo-random number
-        generator.""")
 
     use_weights = param.Boolean(True, doc="""
         Whether to use weights during layout""")
 
->>>>>>> 13baf620
     def __call__(self, nodes, edges, **params):
         p = param.ParamOverrides(self, params)
 
         np.random.seed(p.seed)
 
         # Convert graph into sparse adjacency matrix and array of points
-<<<<<<< HEAD
-        points = _extract_points_from_nodes(nodes, p)
-        matrix = _convert_graph_to_sparse_matrix(nodes, edges, p)
-=======
         points = _extract_points_from_nodes(nodes, p, dtype='f')
         matrix = _convert_graph_to_sparse_matrix(nodes, edges, p, dtype='f')
->>>>>>> 13baf620
 
         if p.k is None:
             p.k = np.sqrt(1.0 / len(points))
