--- conflicted
+++ resolved
@@ -105,17 +105,6 @@
     else:
         index = dict(zip(nodes.index.values, range(nlen)))
 
-<<<<<<< HEAD
-    if not params.use_weights or 'weight' not in edges:
-        edges = edges.copy()
-        edges['weight'] = np.ones(len(edges))
-
-    edge_values = edges[['source', 'target', 'weight']].values
-
-    rows, cols, data = zip(*((index[src], index[dst], weight)
-                             for src, dst, weight in [tuple(edge) for edge in edge_values]
-                             if src in index and dst in index))
-=======
     if params.use_weights and 'weight' in edges:
         edge_values = edges[['source', 'target', 'weight']].values
         rows, cols, data = zip(*((index[src], index[dst], weight)
@@ -126,7 +115,6 @@
         rows, cols, data = zip(*((index[src], index[dst], 1)
                                  for src, dst in edge_values
                                  if src in index and dst in index))
->>>>>>> edf10961
 
     # Symmetrize matrix
     d = data + data
@@ -136,12 +124,6 @@
     # Check for nodes pointing to themselves
     loops = edges[edges['source'] == edges['target']]
     if len(loops):
-<<<<<<< HEAD
-        loop_values = loops[['source', 'target', 'weight']].values
-        diag_index, diag_data = zip(*((index[src], -weight)
-                                      for src, dst, weight in [tuple(edge) for edge in loop_values]
-                                      if src in index and dst in index))
-=======
         if params.use_weights and 'weight' in edges:
             loop_values = loops[['source', 'target', 'weight']].values
             diag_index, diag_data = zip(*((index[src], -weight)
@@ -152,7 +134,6 @@
             diag_index, diag_data = zip(*((index[src], -1)
                                         for src, dst in loop_values
                                         if src in index and dst in index))
->>>>>>> edf10961
         d += diag_data
         r += diag_index
         c += diag_index
