from __future__ import annotations
from importlib.util import find_spec
from io import BytesIO

import math
import os


import numpy as np

<<<<<<< HEAD
=======
from PIL.Image import fromarray
try:
    import dask
    import dask.bag as db
except ImportError:
    dask, db = None, None

>>>>>>> b70ec8d5
__all__ = ['render_tiles', 'MercatorTileDefinition']


# helpers ---------------------------------------------------------------------
def _create_dir(path):
    import errno
    import os

    try:
        os.makedirs(path)
    except OSError as e:
        if e.errno != errno.EEXIST:
            raise


def _get_super_tile_min_max(tile_info, load_data_func, rasterize_func):
    tile_size = tile_info['tile_size']
    df = load_data_func(tile_info['x_range'], tile_info['y_range'])
    agg = rasterize_func(df, x_range=tile_info['x_range'],
                         y_range=tile_info['y_range'],
                         height=tile_size, width=tile_size)
    return agg


def calculate_zoom_level_stats(super_tiles, load_data_func,
                               rasterize_func,
                               color_ranging_strategy='fullscan'):
    if color_ranging_strategy == 'fullscan':
        stats = []
        is_bool = False
        for super_tile in super_tiles:
            agg = _get_super_tile_min_max(super_tile, load_data_func, rasterize_func)
            super_tile['agg'] = agg
            if agg.dtype.kind == 'b':
                is_bool = True
            else:
                stats.append(np.nanmin(agg.data))
                stats.append(np.nanmax(agg.data))
        if is_bool:
            span = (0, 1)
        elif dask:
            b = db.from_sequence(stats)
            span = dask.compute(b.min(), b.max())
        else:
            raise ValueError('Dask is required for non-boolean data')
        return super_tiles, span
    else:
        raise ValueError('Invalid color_ranging_strategy option')


def render_tiles(full_extent, levels, load_data_func,
                 rasterize_func, shader_func,
                 post_render_func, output_path, color_ranging_strategy='fullscan'):
    if not dask:
        raise ImportError('Dask is required for rendering tiles')
    results = {}
    for level in levels:
        print('calculating statistics for level {}'.format(level))
        super_tiles, span = calculate_zoom_level_stats(list(gen_super_tiles(full_extent, level)),
                                                       load_data_func, rasterize_func,
                                                       color_ranging_strategy=color_ranging_strategy)
        print('rendering {} supertiles for zoom level {} with span={}'.format(len(super_tiles),
                                                                              level, span))
        b = db.from_sequence(super_tiles)
        b.map(render_super_tile, span, output_path, shader_func, post_render_func).compute()
        results[level] = dict(success=True, stats=span, supertile_count=len(super_tiles))

    return results


def gen_super_tiles(extent, zoom_level, span=None):
    xmin, ymin, xmax, ymax = extent
    super_tile_size = min(2 ** 4 * 256,
                          (2 ** zoom_level) * 256)
    super_tile_def = MercatorTileDefinition(x_range=(xmin, xmax), y_range=(ymin, ymax),
                                            tile_size=super_tile_size)
    super_tiles = super_tile_def.get_tiles_by_extent(extent, zoom_level)
    for s in super_tiles:
        st_extent = s[3]
        x_range = (st_extent[0], st_extent[2])
        y_range = (st_extent[1], st_extent[3])
        yield {'level': zoom_level,
               'x_range': x_range,
               'y_range': y_range,
               'tile_size': super_tile_def.tile_size,
               'span': span}


def render_super_tile(tile_info, span, output_path, shader_func, post_render_func):
    level = tile_info['level']
    ds_img = shader_func(tile_info['agg'], span=span)
    return create_sub_tiles(ds_img, level, tile_info, output_path, post_render_func)


def create_sub_tiles(data_array, level, tile_info, output_path, post_render_func=None):
    # validate / createoutput_dir
    _create_dir(output_path)

    # create tile source
    tile_def = MercatorTileDefinition(x_range=tile_info['x_range'],
                                      y_range=tile_info['y_range'],
                                      tile_size=256)

    # create Tile Renderer
    if output_path.startswith('s3:'):
        renderer = S3TileRenderer(tile_def, output_location=output_path,
                                  post_render_func=post_render_func)
    else:
        renderer = FileSystemTileRenderer(tile_def, output_location=output_path,
                                          post_render_func=post_render_func)

    return renderer.render(data_array, level=level)


def invert_y_tile(y, z):
    # Convert from TMS to Google tile y coordinate, and vice versa
    return (2 ** z) - 1 - y


# TODO: change name from source to definition
class MercatorTileDefinition:
    ''' Implementation of mercator tile source
    In general, tile sources are used as a required input for ``TileRenderer``.

    Parameters
    ----------

    x_range : tuple
      full extent of x dimension in data units

    y_range : tuple
      full extent of y dimension in data units

    max_zoom : int
      A maximum zoom level for the tile layer. This is the most zoomed-in level.

    min_zoom : int
      A minimum zoom level for the tile layer. This is the most zoomed-out level.

    max_zoom : int
      A maximum zoom level for the tile layer. This is the most zoomed-in level.

    x_origin_offset : int
      An x-offset in plot coordinates.

    y_origin_offset : int
      An y-offset in plot coordinates.

    initial_resolution : int
      Resolution (plot_units / pixels) of minimum zoom level of tileset
      projection. None to auto-compute.

    format : int
      An y-offset in plot coordinates.

    Output
    ------
    tileScheme: MercatorTileSource

    '''

    def __init__(self, x_range, y_range, tile_size=256, min_zoom=0, max_zoom=30,
                 x_origin_offset=20037508.34, y_origin_offset=20037508.34,
                 initial_resolution=156543.03392804097):
        self.x_range = x_range
        self.y_range = y_range
        self.tile_size = tile_size
        self.min_zoom = min_zoom
        self.max_zoom = max_zoom
        self.x_origin_offset = x_origin_offset
        self.y_origin_offset = y_origin_offset
        self.initial_resolution = initial_resolution
        self._resolutions = [
            self._get_resolution(z) for z in range(self.min_zoom, self.max_zoom + 1)]

    def to_ogc_tile_metadata(self, output_file_path):
        '''
        Create OGC tile metadata XML
        '''
        pass

    def to_esri_tile_metadata(self, output_file_path):
        '''
        Create ESRI tile metadata JSON
        '''
        pass

    def is_valid_tile(self, x, y, z):

        if x < 0 or x >= math.pow(2, z):
            return False

        if y < 0 or y >= math.pow(2, z):
            return False

        return True

    # TODO ngjit?
    def _get_resolution(self, z):
        return self.initial_resolution / (2 ** z)

    def get_resolution_by_extent(self, extent, height, width):
        x_rs = (extent[2] - extent[0]) / width
        y_rs = (extent[3] - extent[1]) / height
        return [x_rs, y_rs]

    def get_level_by_extent(self, extent, height, width):
        x_rs = (extent[2] - extent[0]) / width
        y_rs = (extent[3] - extent[1]) / height
        resolution = max(x_rs, y_rs)

        # TODO: refactor this...
        i = 0
        for r in self._resolutions:
            if resolution > r:
                if i == 0:
                    return 0
                if i > 0:
                    return i - 1
            i += 1
        return (i - 1)

    def pixels_to_meters(self, px, py, level):
        res = self._get_resolution(level)
        mx = (px * res) - self.x_origin_offset
        my = (py * res) - self.y_origin_offset
        return (mx, my)

    def meters_to_pixels(self, mx, my, level):
        res = self._get_resolution(level)
        px = (mx + self.x_origin_offset) / res
        py = (my + self.y_origin_offset) / res
        return (px, py)

    def pixels_to_tile(self, px, py, level):
        tx = math.ceil(px / self.tile_size)
        tx = tx if tx == 0 else tx - 1
        ty = max(math.ceil(py / self.tile_size) - 1, 0)
        # convert from TMS y coordinate
        return (int(tx), invert_y_tile(int(ty), level))

    def pixels_to_raster(self, px, py, level):
        map_size = self.tile_size << level
        return (px, map_size - py)

    def meters_to_tile(self, mx, my, level):
        px, py = self.meters_to_pixels(mx, my, level)
        return self.pixels_to_tile(px, py, level)

    def get_tiles_by_extent(self, extent, level):

        # unpack extent and convert to tile coordinates
        xmin, ymin, xmax, ymax = extent
        # note y coordinates are reversed since they are in opposite direction to meters
        txmin, tymax = self.meters_to_tile(xmin, ymin, level)
        txmax, tymin = self.meters_to_tile(xmax, ymax, level)

        # TODO: vectorize?
        tiles = []
        for ty in range(tymin, tymax + 1):
            for tx in range(txmin, txmax + 1):
                if self.is_valid_tile(tx, ty, level):
                    t = (tx, ty, level, self.get_tile_meters(tx, ty, level))
                    tiles.append(t)

        return tiles

    def get_tile_meters(self, tx, ty, level):
        ty = invert_y_tile(ty, level)  # convert to TMS for conversion to meters
        xmin, ymin = self.pixels_to_meters(tx * self.tile_size, ty * self.tile_size, level)
        xmax, ymax = self.pixels_to_meters((tx + 1) * self.tile_size,
                                           (ty + 1) * self.tile_size, level)
        return (xmin, ymin, xmax, ymax)


class TileRenderer:

    def __init__(self, tile_definition, output_location, tile_format='PNG',
                 post_render_func=None):

        self.tile_def = tile_definition
        self.output_location = output_location
        self.tile_format = tile_format
        self.post_render_func = post_render_func

        if find_spec("PIL") is None:
            raise ImportError('pillow is required to render tiles')
        # TODO: add all the formats supported by PIL
        if self.tile_format not in ('PNG', 'JPG'):
            raise ValueError('Invalid output format')

    def render(self, da, level):
        from PIL.Image import fromarray

        xmin, xmax = self.tile_def.x_range
        ymin, ymax = self.tile_def.y_range
        extent = xmin, ymin, xmax, ymax

        tiles = self.tile_def.get_tiles_by_extent(extent, level)
        for t in tiles:
            x, y, z, data_extent = t
            dxmin, dymin, dxmax, dymax = data_extent
            arr = da.loc[{'x': slice(dxmin, dxmax), 'y': slice(dymin, dymax)}]

            if 0 in arr.shape:
                continue

            # flip since y tiles go down (Google map tiles
            img = fromarray(np.flip(arr.data, 0), 'RGBA')

            if self.post_render_func:
                extras = dict(x=x, y=y, z=z)
                img = self.post_render_func(img, **extras)

            yield (img, x, y, z)


def tile_previewer(full_extent, tileset_url,
                   output_dir=None,
                   filename='index.html',
                   title='Datashader Tileset',
                   min_zoom=0, max_zoom=40,
                   height=None, width=None,
                   **kwargs):
    '''Helper function for creating a simple Bokeh figure with
    a WMTS Tile Source.

    Notes
    -----
    - if you don't supply height / width, stretch_both sizing_mode is used.
    - supply an output_dir to write figure to disk.
    '''

    try:
        from bokeh.plotting import figure
        from bokeh.models.tiles import WMTSTileSource
        from bokeh.io import output_file, save
        from os import path
    except ImportError:
        raise ImportError('install bokeh to enable creation of simple tile viewer')

    if output_dir:
        output_file(filename=path.join(output_dir, filename),
                    title=title)

    xmin, ymin, xmax, ymax = full_extent

    if height and width:
        p = figure(width=width, height=height,
                   x_range=(xmin, xmax),
                   y_range=(ymin, ymax),
                   tools="pan,wheel_zoom,reset", **kwargs)
    else:
        p = figure(sizing_mode='stretch_both',
                   x_range=(xmin, xmax),
                   y_range=(ymin, ymax),
                   tools="pan,wheel_zoom,reset", **kwargs)

    p.background_fill_color = 'black'
    p.grid.grid_line_alpha = 0
    p.axis.visible = True

    tile_source = WMTSTileSource(url=tileset_url,
                                 min_zoom=min_zoom,
                                 max_zoom=max_zoom)
    p.add_tile(tile_source, render_parents=False)

    if output_dir:
        save(p)

    return p


class FileSystemTileRenderer(TileRenderer):

    def render(self, da, level):
        for img, x, y, z in super().render(da, level):
            tile_file_name = '{}.{}'.format(y, self.tile_format.lower())
            tile_directory = os.path.join(self.output_location, str(z), str(x))
            output_file = os.path.join(tile_directory, tile_file_name)
            _create_dir(tile_directory)
            img.save(output_file, self.tile_format)


class S3TileRenderer(TileRenderer):

    def render(self, da, level):

        try:
            import boto3
        except ImportError:
            raise ImportError('install boto3 to enable rendering to S3')

        from urllib.parse import urlparse

        s3_info = urlparse(self.output_location)
        bucket = s3_info.netloc
        client = boto3.client('s3')
        for img, x, y, z in super().render(da, level):
            tile_file_name = '{}.{}'.format(y, self.tile_format.lower())
            key = os.path.join(s3_info.path, str(z), str(x), tile_file_name).lstrip('/')
            output_buf = BytesIO()
            img.save(output_buf, self.tile_format)
            output_buf.seek(0)
            client.put_object(Body=output_buf, Bucket=bucket, Key=key, ACL='public-read')

        return 'https://{}.s3.amazonaws.com/{}'.format(bucket, s3_info.path)<|MERGE_RESOLUTION|>--- conflicted
+++ resolved
@@ -8,16 +8,12 @@
 
 import numpy as np
 
-<<<<<<< HEAD
-=======
-from PIL.Image import fromarray
 try:
     import dask
     import dask.bag as db
 except ImportError:
     dask, db = None, None
 
->>>>>>> b70ec8d5
 __all__ = ['render_tiles', 'MercatorTileDefinition']
 
 
