--- conflicted
+++ resolved
@@ -18,8 +18,6 @@
 __all__ = ()
 
 
-<<<<<<< HEAD
-=======
 def _dask_compat(df):
     """
     Places where this is done, are to be compatible with both
@@ -34,8 +32,6 @@
     return getattr(df, 'optimize', lambda: df)()
 
 
-@bypixel.pipeline.register(dd.DataFrame)
->>>>>>> 66d304d8
 def dask_pipeline(df, schema, canvas, glyph, summary, *, antialias=False, cuda=False):
     dsk, name = glyph_dispatch(glyph, df, schema, canvas, summary, antialias=antialias, cuda=cuda)
 
