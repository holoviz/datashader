from __future__ import division, absolute_import

from io import BytesIO

import numpy as np
import xarray as xr
import PIL
import pytest
from collections import OrderedDict
import datashader.transfer_functions as tf
from datashader.tests.test_pandas import assert_eq_xr

coords = OrderedDict([('x_axis', [3, 4, 5]), ('y_axis', [0, 1, 2])])
dims = ['y_axis', 'x_axis']

# CPU
def build_agg(array_module=np):
    a = array_module.arange(10, 19, dtype='i4').reshape((3, 3))
    a[[0, 1, 2], [0, 1, 2]] = 0
    s_a = xr.DataArray(a, coords=coords, dims=dims)
    b = array_module.arange(10, 19, dtype='f4').reshape((3, 3))
    b[[0, 1, 2], [0, 1, 2]] = array_module.nan
    s_b = xr.DataArray(b, coords=coords, dims=dims)
    c = array_module.arange(10, 19, dtype='f8').reshape((3, 3))
    c[[0, 1, 2], [0, 1, 2]] = array_module.nan
    s_c = xr.DataArray(c, coords=coords, dims=dims)
    agg = xr.Dataset(dict(a=s_a, b=s_b, c=s_c))
    return agg

aggs = [build_agg(np)]
arrays = [np.array]

int_span = [11, 17]
float_span = [11.0, 17.0]

solution_lists = {
    'log':
        [[0, 4291543295, 4286741503],
         [4283978751, 0, 4280492543],
         [4279242751, 4278190335, 0]],
    'cbrt':
        [[0, 4291543295, 4284176127],
         [4282268415, 0, 4279834879],
         [4278914047, 4278190335, 0]],
    'linear':
        [[0, 4291543295, 4289306879],
         [4287070463, 0, 4282597631],
         [4280361215, 4278190335, 0]]
}

solutions = {how: xr.DataArray(np.array(v, dtype='u4'),
                               coords=coords, dims=dims)
             for how, v in solution_lists.items()}

eq_hist_sol = {'a': np.array([[0, 4291543295, 4288846335],
                              [4286149631, 0, 4283518207],
                              [4280821503, 4278190335, 0]], dtype='u4'),
               'b': np.array([[0, 4291543295, 4288846335],
                              [4286609919, 0, 4283518207],
                              [4281281791, 4278190335, 0]], dtype='u4')}
eq_hist_sol['c'] = eq_hist_sol['b']


def check_span(x, cmap, how, sol):
    # Copy inputs that will be modified
    sol = sol.copy()
    x = x.copy()

    # All data no span
    img = tf.shade(x, cmap=cmap, how=how, span=None)
    assert_eq_xr(img, sol)

    # All data with span
    img = tf.shade(x, cmap=cmap, how=how, span=float_span)
    assert_eq_xr(img, sol)

    # Decrease smallest. This value should be clipped to span[0] and the
    # resulting image should be identical
    x[0, 1] = 10
    x_input = x.copy()
    img = tf.shade(x, cmap=cmap, how=how, span=float_span)
    assert_eq_xr(img, sol)

    # Check that clipping doesn't alter input array
    x.equals(x_input)

    # Increase largest. This value should be clipped to span[1] and the
    # resulting image should be identical
    x[2, 1] = 18
    x_input = x.copy()
    img = tf.shade(x, cmap=cmap, how=how, span=float_span)
    assert_eq_xr(img, sol)

    # Check that clipping doesn't alter input array
    x.equals(x_input)

    # zero out smallest. If span is working properly the zeroed out pixel
    # will be masked out and all other pixels will remain unchanged
    x[0, 1] = 0 if x.dtype.kind == 'i' else np.nan
    img = tf.shade(x, cmap=cmap, how=how, span=float_span)
    sol[0, 1] = sol[0, 0]
    assert_eq_xr(img, sol)

    # zero out the largest value
    x[2, 1] = 0 if x.dtype.kind == 'i' else np.nan
    img = tf.shade(x, cmap=cmap, how=how, span=float_span)
    sol[2, 1] = sol[0, 0]
    assert_eq_xr(img, sol)


@pytest.mark.parametrize('agg', aggs)
@pytest.mark.parametrize('attr', ['a', 'b', 'c'])
@pytest.mark.parametrize('span', [None, int_span, float_span])
def test_shade(agg, attr, span):
    x = getattr(agg, attr)
    cmap = ['pink', 'red']

    img = tf.shade(x, cmap=cmap, how='log', span=span)
    sol = solutions['log']
<<<<<<< HEAD
    assert_eq_xr(img, sol)
=======
    assert img.equals(sol)
    # Check dims/coordinates order
    assert list(img.coords) == ['x_axis', 'y_axis']
    assert list(img.dims) == ['y_axis', 'x_axis']
>>>>>>> 78d88d72

    img = tf.shade(x, cmap=cmap, how='cbrt', span=span)
    sol = solutions['cbrt']
    assert_eq_xr(img, sol)

    img = tf.shade(x, cmap=cmap, how='linear', span=span)
    sol = solutions['linear']
    assert_eq_xr(img, sol)

    # span option not supported with how='eq_hist'
    img = tf.shade(x, cmap=cmap, how='eq_hist')
    sol = xr.DataArray(eq_hist_sol[attr], coords=coords, dims=dims)
    assert_eq_xr(img, sol)

    img = tf.shade(x, cmap=cmap,
                   how=lambda x, mask: np.where(mask, np.nan, x ** 2))
    sol = np.array([[0, 4291543295, 4291148543],
                    [4290030335, 0, 4285557503],
                    [4282268415, 4278190335, 0]], dtype='u4')
    sol = xr.DataArray(sol, coords=coords, dims=dims)
    assert_eq_xr(img, sol)


@pytest.mark.parametrize('agg', aggs)
@pytest.mark.parametrize('attr', ['a', 'b', 'c'])
@pytest.mark.parametrize('how', ['linear', 'log', 'cbrt'])
def test_span_cmap_list(agg, attr, how):
    # Get input
    x = getattr(agg, attr).copy()

    # Build colormap
    cmap = ['pink', 'red']

    # Get expected solution for interpolation method
    sol = solutions[how]

    # Check span
    check_span(x, cmap, how, sol)


@pytest.mark.parametrize('agg', aggs)
@pytest.mark.parametrize('cmap', ['black', (0, 0, 0), '#000000'])
def test_span_cmap_single(agg, cmap):
    # Get input
    x = agg.a

    # Build expected solution DataArray
    sol = np.array([[0, 671088640, 1946157056],
                    [2701131776, 0, 3640655872],
                    [3976200192, 4278190080, 0]])
    sol = xr.DataArray(sol, coords=coords, dims=dims)

    # Check span
    check_span(x, cmap, 'log', sol)


@pytest.mark.parametrize('agg', aggs)
def test_span_cmap_mpl(agg):
    # Get inputs
    x = agg.a

    # Get MPL colormap
    cm = pytest.importorskip('matplotlib.cm')
    cmap = cm.viridis

    # Build expected solution Data Array
    sol = np.array([[5505348, 4283695428, 4287524142],
                    [4287143710, 5505348, 4282832267],
                    [4280213706, 4280608765, 5505348]])
    sol = xr.DataArray(sol, coords=coords, dims=dims)

    # Check span
    check_span(x, cmap, 'log', sol)


def test_shade_bool():
    data = ~np.eye(3, dtype='bool')
    x = xr.DataArray(data, coords=coords, dims=dims)
    sol = xr.DataArray(np.where(data, 4278190335, 0).astype('uint32'),
                       coords=coords, dims=dims)
    img = tf.shade(x, cmap=['pink', 'red'], how='log')
    assert_eq_xr(img, sol)
    img = tf.shade(x, cmap=['pink', 'red'], how='cbrt')
    assert_eq_xr(img, sol)
    img = tf.shade(x, cmap=['pink', 'red'], how='linear')
    assert_eq_xr(img, sol)
    img = tf.shade(x, cmap=['pink', 'red'], how='eq_hist')
    assert_eq_xr(img, sol)


@pytest.mark.parametrize('agg', aggs)
def test_shade_cmap(agg):
    cmap = ['red', (0, 255, 0), '#0000FF']
    img = tf.shade(agg.a, how='log', cmap=cmap)
    sol = np.array([[0, 4278190335, 4278236489],
                    [4280344064, 0, 4289091584],
                    [4292225024, 4294901760, 0]])
    sol = xr.DataArray(sol, coords=coords, dims=dims)
    assert_eq_xr(img, sol)


@pytest.mark.parametrize('agg', aggs)
@pytest.mark.parametrize('cmap', ['black', (0, 0, 0), '#000000'])
def test_shade_cmap_non_categorical_alpha(agg, cmap):
    img = tf.shade(agg.a, how='log', cmap=cmap)
    sol = np.array([[         0,  671088640, 1946157056],
                    [2701131776,          0, 3640655872],
                    [3976200192, 4278190080,          0]])
    sol = xr.DataArray(sol, coords=coords, dims=dims)
    assert_eq_xr(img, sol)


@pytest.mark.parametrize('agg', aggs)
def test_shade_cmap_errors(agg):
    with pytest.raises(ValueError):
        tf.shade(agg.a, cmap='foo')

    with pytest.raises(ValueError):
        tf.shade(agg.a, cmap=[])


@pytest.mark.parametrize('agg', aggs)
def test_shade_mpl_cmap(agg):
    cm = pytest.importorskip('matplotlib.cm')
    img = tf.shade(agg.a, how='log', cmap=cm.viridis)
    sol = np.array([[5505348, 4283695428, 4287524142],
                    [4287143710, 5505348, 4282832267],
                    [4280213706, 4280608765, 5505348]])
    sol = xr.DataArray(sol, coords=coords, dims=dims)
    assert_eq_xr(img, sol)


@pytest.mark.parametrize('array', arrays)
def test_shade_category(array):
    coords = [np.array([0, 1]), np.array([2, 5])]
    cat_agg = xr.DataArray(array([[(0, 12, 0), (3, 0, 3)],
                                  [(12, 12, 12), (24, 0, 0)]]),
                           coords=(coords + [['a', 'b', 'c']]),
                           dims=(dims + ['cats']))

    colors = [(255, 0, 0), '#0000FF', 'orange']

    img = tf.shade(cat_agg, color_key=colors, how='log', min_alpha=20)
    sol = np.array([[2583625728, 335565567],
                    [4283774890, 3707764991]], dtype='u4')
    sol = tf.Image(sol, coords=coords, dims=dims)
<<<<<<< HEAD
    assert_eq_xr(img, sol)
=======
    assert img.equals(sol)
    # Check dims/coordinates order
    assert list(img.coords) == ['x_axis', 'y_axis']
    assert list(img.dims) == ['y_axis', 'x_axis']
>>>>>>> 78d88d72

    colors = dict(zip('abc', colors))

    img = tf.shade(cat_agg, color_key=colors, how='cbrt', min_alpha=20)
    sol = np.array([[2650734592, 335565567],
                    [4283774890, 3657433343]], dtype='u4')
    sol = tf.Image(sol, coords=coords, dims=dims)
    assert_eq_xr(img, sol)

    img = tf.shade(cat_agg, color_key=colors, how='linear', min_alpha=20)
    sol = np.array([[1140785152, 335565567],
                    [4283774890, 2701132031]], dtype='u4')
    sol = tf.Image(sol, coords=coords, dims=dims)
    assert_eq_xr(img, sol)

    img = tf.shade(cat_agg, color_key=colors,
                   how=lambda x, m: np.where(m, np.nan, x) ** 2,
                   min_alpha=20)
    sol = np.array([[503250944, 335565567],
                    [4283774890, 1744830719]], dtype='u4')
    sol = tf.Image(sol, coords=coords, dims=dims)
    assert_eq_xr(img, sol)


coords2 = [np.array([0, 2]), np.array([3, 5])]
img1 = tf.Image(np.array([[0xff00ffff, 0x00000000],
                          [0x00000000, 0xff00ff7d]], dtype='uint32'),
                coords=coords2, dims=dims)
img2 = tf.Image(np.array([[0x00000000, 0x00000000],
                          [0x000000ff, 0x7d7d7dff]], dtype='uint32'),
                coords=coords2, dims=dims)


def test_set_background():
    out = tf.set_background(img1)
    assert out.equals(img1)
    sol = tf.Image(np.array([[0xff00ffff, 0xff0000ff],
                             [0xff0000ff, 0xff00ff7d]], dtype='uint32'),
                   coords=coords2, dims=dims)
    out = tf.set_background(img1, 'red')
    assert out.equals(sol)


def test_stack():
    img = tf.stack(img1, img2)
    out = np.array([[0xff00ffff, 0x00000000],
                    [0x00000000, 0xff3dbfbc]], dtype='uint32')
    assert (img.x_axis == img1.x_axis).all()
    assert (img.y_axis == img1.y_axis).all()
    np.testing.assert_equal(img.data, out)

    img = tf.stack(img2, img1)
    out = np.array([[0xff00ffff, 0x00000000],
                    [0x00000000, 0xff00ff7d]], dtype='uint32')
    assert (img.x_axis == img1.x_axis).all()
    assert (img.y_axis == img1.y_axis).all()
    np.testing.assert_equal(img.data, out)

    img = tf.stack(img1, img2, how='add')
    out = np.array([[0xff00ffff, 0x00000000],
                    [0x00000000, 0xff3dfffa]], dtype='uint32')
    assert (img.x_axis == img1.x_axis).all()
    assert (img.y_axis == img1.y_axis).all()
    np.testing.assert_equal(img.data, out)


def test_masks():
    # Square
    mask = tf._square_mask(2)
    np.testing.assert_equal(mask, np.ones((5, 5), dtype='bool'))
    np.testing.assert_equal(tf._square_mask(0), np.ones((1, 1), dtype='bool'))
    # Circle
    np.testing.assert_equal(tf._circle_mask(0), np.ones((1, 1), dtype='bool'))
    out = np.array([[1, 1, 1],
                    [1, 1, 1],
                    [1, 1, 1]], dtype='bool')
    np.testing.assert_equal(tf._circle_mask(1), out)
    out = np.array([[0, 0, 1, 1, 1, 0, 0],
                    [0, 1, 1, 1, 1, 1, 0],
                    [1, 1, 1, 1, 1, 1, 1],
                    [1, 1, 1, 1, 1, 1, 1],
                    [1, 1, 1, 1, 1, 1, 1],
                    [0, 1, 1, 1, 1, 1, 0],
                    [0, 0, 1, 1, 1, 0, 0]], dtype='bool')
    np.testing.assert_equal(tf._circle_mask(3), out)


def test_spread():
    p = 0x7d00007d
    g = 0x7d00FF00
    b = 0x7dFF0000
    data = np.array([[p, p, 0, 0, 0],
                     [p, g, 0, 0, 0],
                     [0, 0, 0, 0, 0],
                     [0, 0, 0, b, 0],
                     [0, 0, 0, 0, 0]], dtype='uint32')
    coords = [np.arange(5), np.arange(5)]
    img = tf.Image(data, coords=coords, dims=dims)

    s = tf.spread(img)
    o = np.array([[0xed00863b, 0xed00863b, 0xbc00a82a, 0x00000000, 0x00000000],
                  [0xed00863b, 0xed00863b, 0xbc00a82a, 0x00000000, 0x00000000],
                  [0xbc00a82a, 0xbc00a82a, 0xbca85600, 0x7dff0000, 0x7dff0000],
                  [0x00000000, 0x00000000, 0x7dff0000, 0x7dff0000, 0x7dff0000],
                  [0x00000000, 0x00000000, 0x7dff0000, 0x7dff0000, 0x7dff0000]])
    np.testing.assert_equal(s.data, o)
    assert (s.x_axis == img.x_axis).all()
    assert (s.y_axis == img.y_axis).all()
    assert s.dims == img.dims

    s = tf.spread(img, px=2)
    o = np.array([[0xed00863b, 0xed00863b, 0xed00863b, 0xbc00a82a, 0x00000000],
                  [0xed00863b, 0xed00863b, 0xf581411c, 0xdc904812, 0x7dff0000],
                  [0xed00863b, 0xf581411c, 0xed864419, 0xbca85600, 0x7dff0000],
                  [0xbc00a82a, 0xdc904812, 0xbca85600, 0x7dff0000, 0x7dff0000],
                  [0x00000000, 0x7dff0000, 0x7dff0000, 0x7dff0000, 0x7dff0000]])
    np.testing.assert_equal(s.data, o)

    s = tf.spread(img, shape='square')
    o = np.array([[0xed00863b, 0xed00863b, 0xbc00a82a, 0x00000000, 0x00000000],
                  [0xed00863b, 0xed00863b, 0xbc00a82a, 0x00000000, 0x00000000],
                  [0xbc00a82a, 0xbc00a82a, 0xbca85600, 0x7dff0000, 0x7dff0000],
                  [0x00000000, 0x00000000, 0x7dff0000, 0x7dff0000, 0x7dff0000],
                  [0x00000000, 0x00000000, 0x7dff0000, 0x7dff0000, 0x7dff0000]])
    np.testing.assert_equal(s.data, o)

    s = tf.spread(img, how='add')
    o = np.array([[0xff007db7, 0xff007db7, 0xfa007f3e, 0x00000000, 0x00000000],
                  [0xff007db7, 0xff007db7, 0xfa007f3e, 0x00000000, 0x00000000],
                  [0xfa007f3e, 0xfa007f3e, 0xfa7f7f00, 0x7dff0000, 0x7dff0000],
                  [0x00000000, 0x00000000, 0x7dff0000, 0x7dff0000, 0x7dff0000],
                  [0x00000000, 0x00000000, 0x7dff0000, 0x7dff0000, 0x7dff0000]])
    np.testing.assert_equal(s.data, o)

    mask = np.array([[1, 0, 1],
                     [0, 1, 0],
                     [1, 0, 1]])
    s = tf.spread(img, mask=mask)
    o = np.array([[0xbc00a82a, 0xbc00007d, 0x7d00ff00, 0x00000000, 0x00000000],
                  [0xbc00007d, 0xbc00a82a, 0x7d00007d, 0x00000000, 0x00000000],
                  [0x7d00ff00, 0x7d00007d, 0xbca85600, 0x00000000, 0x7dff0000],
                  [0x00000000, 0x00000000, 0x00000000, 0x7dff0000, 0x00000000],
                  [0x00000000, 0x00000000, 0x7dff0000, 0x00000000, 0x7dff0000]])
    np.testing.assert_equal(s.data, o)

    s = tf.spread(img, px=0)
    np.testing.assert_equal(s.data, img.data)

    pytest.raises(ValueError, lambda: tf.spread(img, px=-1))
    pytest.raises(ValueError, lambda: tf.spread(img, mask=np.ones(2)))
    pytest.raises(ValueError, lambda: tf.spread(img, mask=np.ones((2, 2))))


def test_density():
    b = 0xffff0000
    data = np.full((4, 4), b, dtype='uint32')
    assert tf._density(data) == 1.0
    data = np.zeros((4, 4), dtype='uint32')
    assert tf._density(data) == np.inf
    data[2, 2] = b
    assert tf._density(data) == 0
    data[2, 1] = data[1, 2] = data[1, 1] = b
    assert np.allclose(tf._density(data), 3./8.)


def test_dynspread():
    b = 0xffff0000
    data = np.array([[b, b, 0, 0, 0],
                     [b, b, 0, 0, 0],
                     [0, 0, 0, 0, 0],
                     [0, 0, 0, b, 0],
                     [0, 0, 0, 0, 0]], dtype='uint32')
    coords = [np.arange(5), np.arange(5)]
    img = tf.Image(data, coords=coords, dims=dims)
    assert tf.dynspread(img).equals(tf.spread(img, 1))
    assert tf.dynspread(img, threshold=0.9).equals(tf.spread(img, 2))
    assert tf.dynspread(img, threshold=0).equals(img)
    assert tf.dynspread(img, max_px=0).equals(img)

    pytest.raises(ValueError, lambda: tf.dynspread(img, threshold=1.1))
    pytest.raises(ValueError, lambda: tf.dynspread(img, max_px=-1))


def check_eq_hist_cdf_slope(eq):
    # Check that the slope of the cdf is ~1
    # Adapted from scikit-image's test for the same function
    cdf = np.histogram(eq[~np.isnan(eq)], bins=256)[0].cumsum()
    cdf = cdf / cdf[-1]
    slope = np.polyfit(np.linspace(0, 1, cdf.size), cdf, 1)[0]
    assert 0.9 < slope < 1.1


def test_eq_hist():
    # Float
    data = np.random.normal(size=300**2)
    data[np.random.randint(300**2, size=100)] = np.nan
    data = (data - np.nanmin(data)).reshape((300, 300))
    mask = np.isnan(data)
    eq = tf.eq_hist(data, mask)
    check_eq_hist_cdf_slope(eq)
    assert (np.isnan(eq) == mask).all()
    # Integer
    data = np.random.normal(scale=100, size=(300, 300)).astype('i8')
    data = data - data.min()
    eq = tf.eq_hist(data)
    check_eq_hist_cdf_slope(eq)


def test_Image_to_pil():
    img = img1.to_pil()
    assert isinstance(img, PIL.Image.Image)


def test_Image_to_bytesio():
    bytes = img1.to_bytesio()
    assert isinstance(bytes, BytesIO)
    assert bytes.tell() == 0


def test_shade_should_handle_zeros_array():
    data = np.array([[0, 0, 0, 0, 0],
                     [0, 0, 0, 0, 0],
                     [0, 0, 0, 0, 0],
                     [0, 0, 0, 0, 0],
                     [0, 0, 0, 0, 0]], dtype='uint32')
    arr = xr.DataArray(data, dims=['x', 'y'])
    img = tf.shade(arr, cmap=['white', 'black'], how='linear')
    assert img is not None<|MERGE_RESOLUTION|>--- conflicted
+++ resolved
@@ -117,14 +117,10 @@
 
     img = tf.shade(x, cmap=cmap, how='log', span=span)
     sol = solutions['log']
-<<<<<<< HEAD
-    assert_eq_xr(img, sol)
-=======
-    assert img.equals(sol)
+    assert_eq_xr(img, sol)
     # Check dims/coordinates order
     assert list(img.coords) == ['x_axis', 'y_axis']
     assert list(img.dims) == ['y_axis', 'x_axis']
->>>>>>> 78d88d72
 
     img = tf.shade(x, cmap=cmap, how='cbrt', span=span)
     sol = solutions['cbrt']
@@ -271,14 +267,10 @@
     sol = np.array([[2583625728, 335565567],
                     [4283774890, 3707764991]], dtype='u4')
     sol = tf.Image(sol, coords=coords, dims=dims)
-<<<<<<< HEAD
-    assert_eq_xr(img, sol)
-=======
-    assert img.equals(sol)
+    assert_eq_xr(img, sol)
     # Check dims/coordinates order
     assert list(img.coords) == ['x_axis', 'y_axis']
     assert list(img.dims) == ['y_axis', 'x_axis']
->>>>>>> 78d88d72
 
     colors = dict(zip('abc', colors))
 
