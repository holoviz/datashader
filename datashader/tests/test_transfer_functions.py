from __future__ import annotations

from io import BytesIO

import numpy as np
import xarray as xr
<<<<<<< HEAD
import dask.array as da
=======
import PIL
>>>>>>> b70ec8d5
import pytest
import datashader.transfer_functions as tf
from datashader.tests.test_pandas import assert_eq_ndarray, assert_eq_xr, assert_image_close

try:
    import dask.array as da
except ImportError:
    da = None

coords = dict([('x_axis', [3, 4, 5]), ('y_axis', [0, 1, 2])])
dims = ['y_axis', 'x_axis']

# CPU
def build_agg(array_module=np):
    a = array_module.arange(10, 19, dtype='u4').reshape((3, 3))
    a[[0, 1, 2], [0, 1, 2]] = 0
    s_a = xr.DataArray(a, coords=coords, dims=dims)
    b = array_module.arange(10, 19, dtype='f4').reshape((3, 3))
    b[[0, 1, 2], [0, 1, 2]] = array_module.nan
    s_b = xr.DataArray(b, coords=coords, dims=dims)
    c = array_module.arange(10, 19, dtype='f8').reshape((3, 3))
    c[[0, 1, 2], [0, 1, 2]] = array_module.nan
    s_c = xr.DataArray(c, coords=coords, dims=dims)
    d = array_module.arange(10, 19, dtype='u4').reshape((3, 3))
    d[[0, 1, 2, 2], [0, 1, 2, 1]] = 1
    s_d = xr.DataArray(d, coords=coords, dims=dims)
    agg = xr.Dataset(dict(a=s_a, b=s_b, c=s_c, d=s_d))
    return agg


def build_agg_dask():
    # Dask arrays are immutable `build_agg(da)` won't work.
    # Create numpy based DataArray and convert to Dask by forcing chunking.
    if da is None:
        pytest.skip("dask is not available")
    return build_agg(np).chunk({d: 1 for d in dims})


def build_agg_cupy():
    import cupy
    return build_agg(cupy)


_backends = [
    pytest.param(build_agg, id="numpy"),
    pytest.param(build_agg_dask, id="dask"),
    pytest.param(build_agg_cupy, marks=pytest.mark.gpu, id="cupy"),
]

@pytest.fixture(params=_backends)
def agg(request):
    return request.param()


def create_dask_array(*args, **kwargs):
    """Create a dask array wrapping around a numpy array."""
    if da is None:
        pytest.skip("dask is not available")
    return da.from_array(np.array(*args, **kwargs))


def create_cupy_array(*args, **kwargs):
    import cupy
    return cupy.array(*args, **kwargs)


_backends = [
    pytest.param(np.array, id="numpy"),
    pytest.param(create_dask_array, id="dask"),
    pytest.param(create_cupy_array, marks=pytest.mark.gpu, id="cupy"),
]

@pytest.fixture(params=_backends)
def array(request):
    return request.param

int_span = [11, 17]
float_span = [11.0, 17.0]

solution_lists = {
    'log':
        [[0, 4291543295, 4286741503],
         [4283978751, 0, 4280492543],
         [4279242751, 4278190335, 0]],
    'cbrt':
        [[0, 4291543295, 4284176127],
         [4282268415, 0, 4279834879],
         [4278914047, 4278190335, 0]],
    'linear':
        [[0, 4291543295, 4289306879],
         [4287070463, 0, 4282597631],
         [4280361215, 4278190335, 0]]
}

solutions = {how: tf.Image(np.array(v, dtype='u4'),
                           coords=coords, dims=dims)
             for how, v in solution_lists.items()}

# Same result obtained regardless of data dtype (u4, f4, f8)
eq_hist_sol = np.array([[0, 4291543295, 4288846335],
                        [4286149631, 0, 4283518207],
                        [4280821503, 4278190335, 0]], dtype='u4')

eq_hist_sol_rescale_discrete_levels = {
    'a': np.array([[0, 4289306879, 4287070463],
                   [4284834047, 0, 4282597631],
                   [4280361215, 4278190335, 0]], dtype='u4'),
    'b': np.array([[0, 4289306879, 4287070207],
                   [4284834047, 0, 4282597375],
                   [4280361215, 4278190335, 0]], dtype='u4')}
eq_hist_sol_rescale_discrete_levels['c'] = eq_hist_sol_rescale_discrete_levels['b']


def check_span(x, cmap, how, sol):
    # Copy inputs that will be modified
    sol = sol.copy()
    if isinstance(x, xr.DataArray) and da and isinstance(x.data, da.Array):
        x = x.compute()
    else:
        x = x.copy()

    # All data no span
    img = tf.shade(x, cmap=cmap, how=how, span=None)
    assert_eq_xr(img, sol)

    # All data with span
    img = tf.shade(x, cmap=cmap, how=how, span=float_span)
    assert_eq_xr(img, sol)

    # Decrease smallest. This value should be clipped to span[0] and the
    # resulting image should be identical
    x[0, 1] = 10
    x_input = x.copy()
    img = tf.shade(x, cmap=cmap, how=how, span=float_span)
    assert_eq_xr(img, sol)

    # Check that clipping doesn't alter input array
    x.equals(x_input)

    # Increase largest. This value should be clipped to span[1] and the
    # resulting image should be identical
    x[2, 1] = 18
    x_input = x.copy()
    img = tf.shade(x, cmap=cmap, how=how, span=float_span)
    assert_eq_xr(img, sol)

    # Check that clipping doesn't alter input array
    x.equals(x_input)

    # zero out smallest. If span is working properly the zeroed out pixel
    # will be masked out and all other pixels will remain unchanged
    x[0, 1] = 0 if x.dtype.kind in ('i', 'u') else np.nan
    img = tf.shade(x, cmap=cmap, how=how, span=float_span)
    sol[0, 1] = sol[0, 0]
    assert_eq_xr(img, sol)

    # zero out the largest value
    x[2, 1] = 0 if x.dtype.kind in ('i', 'u') else np.nan
    img = tf.shade(x, cmap=cmap, how=how, span=float_span)
    sol[2, 1] = sol[0, 0]
    assert_eq_xr(img, sol)


@pytest.mark.parametrize('attr', ['a', 'b', 'c'])
@pytest.mark.parametrize('span', [None, int_span, float_span])
def test_shade(agg, attr, span):
    x = getattr(agg, attr)
    cmap = ['pink', 'red']

    img = tf.shade(x, cmap=cmap, how='log', span=span)
    sol = solutions['log']
    assert_eq_xr(img, sol)
    # Check dims/coordinates order
    assert list(img.coords) == ['x_axis', 'y_axis']
    assert list(img.dims) == ['y_axis', 'x_axis']

    img = tf.shade(x, cmap=cmap, how='cbrt', span=span)
    sol = solutions['cbrt']
    assert_eq_xr(img, sol)

    img = tf.shade(x, cmap=cmap, how='linear', span=span)
    sol = solutions['linear']
    assert_eq_xr(img, sol)

    # span option not supported with how='eq_hist'
    if span is None:
        img = tf.shade(x, cmap=cmap, how='eq_hist', rescale_discrete_levels=False)
        sol = tf.Image(eq_hist_sol, coords=coords, dims=dims)
        assert_eq_xr(img, sol)

        img = tf.shade(x, cmap=cmap, how='eq_hist', rescale_discrete_levels=True)
        sol = tf.Image(eq_hist_sol_rescale_discrete_levels[attr], coords=coords, dims=dims)
        assert_image_close(img, sol, tolerance=1)

    img = tf.shade(x, cmap=cmap,
                   how=lambda x, mask: np.where(mask, np.nan, x ** 2))
    sol = np.array([[0, 4291543295, 4291148543],
                    [4290030335, 0, 4285557503],
                    [4282268415, 4278190335, 0]], dtype='u4')
    sol = tf.Image(sol, coords=coords, dims=dims)
    assert_eq_xr(img, sol)


@pytest.mark.parametrize('attr', ['a', 'b', 'c'])
@pytest.mark.parametrize('how', ['linear', 'log', 'cbrt'])
@pytest.mark.parametrize('cmap', [['pink', 'red'], ('#FFC0CB', '#FF0000')])
def test_span_cmap_list(agg, attr, how, cmap):
    # Get input
    x = getattr(agg, attr).copy()

    # Get expected solution for interpolation method
    sol = solutions[how]

    # Check span
    check_span(x, cmap, how, sol)


@pytest.mark.parametrize('cmap', ['black', (0, 0, 0), '#000000'])
def test_span_cmap_single(agg, cmap):
    # Get input
    x = agg.a

    # Build expected solution DataArray
    sol = np.array([[0, 671088640, 1946157056],
                    [2701131776, 0, 3640655872],
                    [3976200192, 4278190080, 0]])
    sol = tf.Image(sol, coords=coords, dims=dims)

    # Check span
    check_span(x, cmap, 'log', sol)


def test_span_cmap_mpl(agg):
    # Get inputs
    x = agg.a

    # Get MPL colormap
    cm = pytest.importorskip('matplotlib.cm')
    cmap = cm.viridis

    # Build expected solution Data Array
    sol = np.array([[0, 4283695428, 4287524142],
                    [4287143710, 0, 4282832267],
                    [4280213706, 4280608765, 0]])
    sol = tf.Image(sol, coords=coords, dims=dims)

    # Check span
    check_span(x, cmap, 'log', sol)


def test_shade_bool():
    data = ~np.eye(3, dtype='bool')
    x = tf.Image(data, coords=coords, dims=dims)
    sol = tf.Image(np.where(data, 4278190335, 0).astype('uint32'),
                       coords=coords, dims=dims)
    img = tf.shade(x, cmap=['pink', 'red'], how='log')
    assert_eq_xr(img, sol)
    img = tf.shade(x, cmap=['pink', 'red'], how='cbrt')
    assert_eq_xr(img, sol)
    img = tf.shade(x, cmap=['pink', 'red'], how='linear')
    assert_eq_xr(img, sol)
    img = tf.shade(x, cmap=['pink', 'red'], how='eq_hist')
    assert_eq_xr(img, sol)


def test_shade_cmap(agg):
    cmap = ['red', (0, 255, 0), '#0000FF']
    img = tf.shade(agg.a, how='log', cmap=cmap)
    sol = np.array([[0, 4278190335, 4278236489],
                    [4280344064, 0, 4289091584],
                    [4292225024, 4294901760, 0]])
    sol = tf.Image(sol, coords=coords, dims=dims)
    assert_eq_xr(img, sol)


@pytest.mark.parametrize('cmap', ['black', (0, 0, 0), '#000000'])
def test_shade_cmap_non_categorical_alpha(agg, cmap):
    img = tf.shade(agg.a, how='log', cmap=cmap)
    sol = np.array([[         0,  671088640, 1946157056],
                    [2701131776,          0, 3640655872],
                    [3976200192, 4278190080,          0]])
    sol = tf.Image(sol, coords=coords, dims=dims)
    assert_eq_xr(img, sol)


def test_shade_cmap_errors(agg):
    with pytest.raises(ValueError):
        tf.shade(agg.a, cmap='foo')

    with pytest.raises(ValueError):
        tf.shade(agg.a, cmap=[])


def test_shade_mpl_cmap(agg):
    cm = pytest.importorskip('matplotlib.cm')
    img = tf.shade(agg.a, how='log', cmap=cm.viridis)
    sol = np.array([[0, 4283695428, 4287524142],
                    [4287143710, 0, 4282832267],
                    [4280213706, 4280608765, 0]])
    sol = tf.Image(sol, coords=coords, dims=dims)
    assert_eq_xr(img, sol)


def test_shade_category(array):
    coords = [np.array([0, 1]), np.array([2, 5])]
    cat_agg = tf.Image(array([[(0, 12, 0), (3, 0, 3)], [(12, 12, 12), (24, 0, 0)]], dtype='u4'),
                       coords=(coords + [['a', 'b', 'c']]),
                       dims=(dims + ['cats']))

    colors = [(255, 0, 0), '#0000FF', 'orange']

    img = tf.shade(cat_agg, color_key=colors, how='log', min_alpha=20)
    sol = np.array([[2583625728, 335565567],
                    [4283774890, 3707764991]], dtype='u4')
    sol = tf.Image(sol, coords=coords, dims=dims)
    assert_eq_xr(img, sol)
    # Check dims/coordinates order
    assert list(img.coords) == ['x_axis', 'y_axis']
    assert list(img.dims) == ['y_axis', 'x_axis']

    colors = dict(zip('abc', colors))

    img = tf.shade(cat_agg, color_key=colors, how='cbrt', min_alpha=20)
    sol = np.array([[2650734592, 335565567],
                    [4283774890, 3657433343]], dtype='u4')
    sol = tf.Image(sol, coords=coords, dims=dims)
    assert_eq_xr(img, sol)

    img = tf.shade(cat_agg, color_key=colors, how='linear', min_alpha=20)
    sol = np.array([[1140785152, 335565567],
                    [4283774890, 2701132031]], dtype='u4')
    sol = tf.Image(sol, coords=coords, dims=dims)
    assert_eq_xr(img, sol)

    img = tf.shade(cat_agg, color_key=colors,
                   how=lambda x, m: np.where(m, np.nan, x) ** 2,
                   min_alpha=20)
    sol = np.array([[503250944, 335565567],
                    [4283774890, 1744830719]], dtype='u4')
    sol = tf.Image(sol, coords=coords, dims=dims)
    assert_eq_xr(img, sol)

    # all pixels should be at min_alpha
    img = tf.shade(cat_agg, color_key=colors, how='linear', min_alpha=0, span=(50, 100))
    sol = np.array([[16711680, 21247],
                    [5584810, 255]], dtype='u4')
    sol = tf.Image(sol, coords=coords, dims=dims)
    assert_eq_xr(img, sol)
    # redundant verification that alpha channel is all 0x00
    assert ((img.data[0,0] >> 24) & 0xFF) == 0
    assert ((img.data[0,1] >> 24) & 0xFF) == 0
    assert ((img.data[1,0] >> 24) & 0xFF) == 0
    assert ((img.data[1,1] >> 24) & 0xFF) == 0

    # all pixels should be at max_alpha
    img = tf.shade(cat_agg, color_key=colors, how='linear', min_alpha=0, span=(0, 2))
    sol = np.array([[4294901760, 4278211327],
                    [4283774890, 4278190335]], dtype='u4')
    sol = tf.Image(sol, coords=coords, dims=dims)
    assert_eq_xr(img, sol)
    # redundant verification that alpha channel is all 0xFF
    assert ((img.data[0,0] >> 24) & 0xFF) == 255
    assert ((img.data[0,1] >> 24) & 0xFF) == 255
    assert ((img.data[1,0] >> 24) & 0xFF) == 255
    assert ((img.data[1,1] >> 24) & 0xFF) == 255

    # One pixel should be min-alpha, the other max-alpha
    img = tf.shade(cat_agg, color_key=colors, how='linear', min_alpha=0, span=(6, 36))
    sol = np.array([[872349696, 21247],
                    [4283774890, 2566914303]], dtype='u4')
    sol = tf.Image(sol, coords=coords, dims=dims)
    assert_eq_xr(img, sol)
    # redundant verification that alpha channel is correct
    assert ((img.data[0,0] >> 24) & 0xFF) == 51 # (6 / 30) * 255
    assert ((img.data[0,1] >> 24) & 0xFF) == 0
    assert ((img.data[1,0] >> 24) & 0xFF) == 255
    assert ((img.data[1,1] >> 24) & 0xFF) == 153 # ( 18 /30) * 255

    # One pixel should be min-alpha, the other max-alpha
    img = tf.shade(cat_agg, color_key=colors, how='linear', min_alpha=0, span=(0, 72))
    sol = np.array([[721354752, 352342783],
                    [2136291242, 1426063615]], dtype='u4')
    sol = tf.Image(sol, coords=coords, dims=dims)
    assert_eq_xr(img, sol)
    # redundant verification that alpha channel is correct
    assert ((img.data[0,0] >> 24) & 0xFF) == 42 # (12 / 72) * 255
    assert ((img.data[0,1] >> 24) & 0xFF) == 21 # (6 / 72) * 255
    assert ((img.data[1,0] >> 24) & 0xFF) == 127 # ( 36 / 72) * 255
    assert ((img.data[1,1] >> 24) & 0xFF) == 85 # ( 24 /72 ) * 255

    # test that empty coordinates are always fully transparent, even when
    # min_alpha is non-zero
    cat_agg = tf.Image(array([[(0, 0, 0), (3, 0, 3)],
                              [(12, 12, 12), (24, 0, 0)]], dtype='u4'),
                           coords=(coords + [['a', 'b', 'c']]),
                           dims=(dims + ['cats']))

    # First test auto-span
    img = tf.shade(cat_agg, color_key=colors, how='linear', min_alpha=20)
    sol = np.array([[5584810, 335565567],
                    [4283774890, 2701132031]], dtype='u4')
    sol = tf.Image(sol, coords=coords, dims=dims)
    assert_eq_xr(img, sol)

    # redundant verification that alpha channel is correct
    assert ((img.data[0,0] >> 24) & 0xFF) == 0 # fully transparent
    assert ((img.data[0,1] >> 24) & 0xFF) != 0 # not fully transparent
    assert ((img.data[1,0] >> 24) & 0xFF) != 0 # not fully transparent
    assert ((img.data[1,1] >> 24) & 0xFF) != 0 # not fully transparent

    # Next test manual-span
    img = tf.shade(cat_agg, color_key=colors, how='linear', min_alpha=20, span=(6, 36))
    sol = np.array([[5584810, 335565567],
                    [4283774890, 2701132031]], dtype='u4')
    sol = tf.Image(sol, coords=coords, dims=dims)
    assert_eq_xr(img, sol)

    # redundant verification that alpha channel is correct
    assert ((img.data[0,0] >> 24) & 0xFF) == 0 # fully transparent
    assert ((img.data[0,1] >> 24) & 0xFF) != 0 # not fully transparent
    assert ((img.data[1,0] >> 24) & 0xFF) != 0 # not fully transparent
    assert ((img.data[1,1] >> 24) & 0xFF) != 0 # not fully transparent


    # Categorical aggregations with some reductions (such as sum) can result in negative
    # values in the data here we test positive and negative values
    cat_agg = tf.Image(array([[(0, -30, 0), (18, 0, -18)],
                              [(-2, 2, -2), (-18, 9, 12)]], dtype='i4'),
                       coords=(coords + [['a', 'b', 'c']]),
                       dims=(dims + ['cats']))

    img = tf.shade(cat_agg, color_key=colors, how='linear', min_alpha=20)
    sol = np.array([[335565567, 3914667690],
                    [3680253090, 4285155988]], dtype='u4')
    sol = tf.Image(sol, coords=coords, dims=dims)
    assert_eq_xr(img, sol)
    assert ((img.data[0,0] >> 24) & 0xFF) == 20
    assert ((img.data[0,1] >> 24) & 0xFF) == 233
    assert ((img.data[1,0] >> 24) & 0xFF) == 219
    assert ((img.data[1,1] >> 24) & 0xFF) == 255

    img = tf.shade(cat_agg, color_key=colors, how='linear', min_alpha=20, span=(0, 3))
    sol = np.array([[335565567, 341120682],
                    [341587106, 4285155988]], dtype='u4')
    sol = tf.Image(sol, coords=coords, dims=dims)
    assert_eq_xr(img, sol)
    assert ((img.data[0,0] >> 24) & 0xFF) == 20 # min alpha
    assert ((img.data[0,1] >> 24) & 0xFF) == 20 # min alpha
    assert ((img.data[1,0] >> 24) & 0xFF) == 20 # min alpha
    assert ((img.data[1,1] >> 24) & 0xFF) == 255

    img = tf.shade(cat_agg, color_key=colors, how='linear', min_alpha=20, color_baseline=9)
    sol = np.array([[341129130, 3909091583],
                    [3679795114, 4278232575]], dtype='u4')
    sol = tf.Image(sol, coords=coords, dims=dims)
    assert_eq_xr(img, sol)
    assert ((img.data[0,0] >> 24) & 0xFF) == 20
    assert ((img.data[0,1] >> 24) & 0xFF) == 233
    assert ((img.data[1,0] >> 24) & 0xFF) == 219
    assert ((img.data[1,1] >> 24) & 0xFF) == 255

    # Categorical aggregations with some reductions (such as sum) can result in negative
    # values in the data, here we test all negative values
    cat_agg = tf.Image(array([[(0, -30, 0), (-18, 0, -18)],
                              [(-2, -2, -2), (-18, 0, 0)]], dtype='i4'),
                       coords=(coords + [['a', 'b', 'c']]),
                       dims=(dims + ['cats']))

    img = tf.shade(cat_agg, color_key=colors, how='linear', min_alpha=20)
    sol = np.array([[1124094719, 344794225],
                    [4283774890, 2708096148]], dtype='u4')
    sol = tf.Image(sol, coords=coords, dims=dims)
    assert_eq_xr(img, sol)
    assert ((img.data[0,0] >> 24) & 0xFF) == 67
    assert ((img.data[0,1] >> 24) & 0xFF) == 20
    assert ((img.data[1,0] >> 24) & 0xFF) == 255
    assert ((img.data[1,1] >> 24) & 0xFF) == 161

    img = tf.shade(cat_agg, color_key=colors, how='linear', min_alpha=20, span=(6, 36))
    sol = np.array([[335565567, 344794225],
                    [341129130, 342508692]], dtype='u4')
    sol = tf.Image(sol, coords=coords, dims=dims)
    assert_eq_xr(img, sol)
    assert ((img.data[0,0] >> 24) & 0xFF) == 20 # min alpha
    assert ((img.data[0,1] >> 24) & 0xFF) == 20 # min alpha
    assert ((img.data[1,0] >> 24) & 0xFF) == 20 # min alpha
    assert ((img.data[1,1] >> 24) & 0xFF) == 20 # min alpha


def test_shade_zeros(array):
    coords = [np.array([0, 1]), np.array([2, 5])]
    cat_agg = tf.Image(array([[(0, 0, 0), (0, 0, 0)],
                              [(0, 0, 0), (0, 0, 0)]], dtype='u4'),
                           coords=(coords + [['a', 'b', 'c']]),
                           dims=(dims + ['cats']))

    colors = [(255, 0, 0), '#0000FF', 'orange']

    img = tf.shade(cat_agg, color_key=colors, how='linear', min_alpha=0)
    sol = np.array([[5584810, 5584810],
                    [5584810, 5584810]], dtype='u4')
    sol = tf.Image(sol, coords=coords, dims=dims)
    assert_eq_xr(img, sol)


@pytest.mark.parametrize('attr', ['d'])
@pytest.mark.parametrize('rescale', [False, True])
def test_shade_rescale_discrete_levels(agg, attr, rescale):
    x = getattr(agg, attr)
    cmap = ['pink', 'red']
    img = tf.shade(x, cmap=cmap, how='eq_hist', rescale_discrete_levels=rescale)
    if rescale:
        sol = np.array([[0xff8981ff, 0xff6d67ff, 0xff524dff],
                        [0xff3633ff, 0xff8981ff, 0xff1b19ff],
                        [0xff0000ff, 0xff8981ff, 0xff8981ff]], dtype='uint32')
    else:
        sol = np.array([[0xffcbc0ff, 0xffa299ff, 0xff7973ff],
                        [0xff514cff, 0xffcbc0ff, 0xff2826ff],
                        [0xff0000ff, 0xffcbc0ff, 0xffcbc0ff]], dtype='uint32')
    sol = tf.Image(sol, coords=coords, dims=dims)
    assert_eq_xr(img, sol)


def test_shade_rescale_discrete_levels_categorical(array):
    arr = array([[[1, 2], [0, 1]],
                              [[0, 0], [0, 0]],
                              [[1, 0], [3, 0]],
                              [[1, 0], [2, 1]]], dtype='u4')
    agg = xr.DataArray(data=arr, coords=dict(y=[0, 1, 2, 3], x=[0, 1], cat=['a', 'b']))
    img = tf.shade(agg, how='eq_hist', rescale_discrete_levels=True)

    sol = np.array([[0xff845c70, 0x6fb87e37],
                    [0x006a4c8d, 0x006a4c8d],
                    [0x6f1c1ae4, 0xff1c1ae4],
                    [0x6f1c1ae4, 0xff503baa]])
    assert_eq_ndarray(img.data, sol)


@pytest.mark.parametrize('empty_array', [
    np.zeros((2, 2, 2), dtype=np.uint32),
    np.full((2, 2, 2), np.nan, dtype=np.float64),
])
@pytest.mark.parametrize('on_gpu', [False, pytest.param(True, marks=pytest.mark.gpu)])
def test_shade_all_masked(empty_array, on_gpu):
    # Issue #1166, return early with array of all nans if all of data is masked out.
    # Before the fix this test results in:
    #   IndexError: index -1 is out of bounds for axis 0 with size 0
    if on_gpu:
        import cupy
        empty_array = cupy.array(empty_array)
    agg = xr.DataArray(
        data=empty_array,
        coords=dict(y=[0, 1], x=[0, 1], cat=['a', 'b']),
    )
    im = tf.shade(agg, how='eq_hist', cmap=["white", "white"])
    assert isinstance(im.data, np.ndarray)
    assert im.shape == (2, 2)


coords2 = [np.array([0, 2]), np.array([3, 5])]
img1 = tf.Image(np.array([[0xff00ffff, 0x00000000],
                          [0x00000000, 0xff00ff7d]], dtype='uint32'),
                coords=coords2, dims=dims)
img2 = tf.Image(np.array([[0x00000000, 0x00000000],
                          [0x000000ff, 0x7d7d7dff]], dtype='uint32'),
                coords=coords2, dims=dims)


def test_set_background():
    out = tf.set_background(img1)
    assert out.equals(img1)
    sol = tf.Image(np.array([[0xff00ffff, 0xff0000ff],
                             [0xff0000ff, 0xff00ff7d]], dtype='uint32'),
                   coords=coords2, dims=dims)
    out = tf.set_background(img1, 'red')
    assert out.equals(sol)


def test_stack():
    img = tf.stack(img1, img2)
    out = np.array([[0xff00ffff, 0x00000000],
                    [0x00000000, 0xff3dbfbc]], dtype='uint32')
    assert (img.x_axis == img1.x_axis).all()
    assert (img.y_axis == img1.y_axis).all()
    np.testing.assert_equal(img.data, out)

    img = tf.stack(img2, img1)
    out = np.array([[0xff00ffff, 0x00000000],
                    [0x00000000, 0xff00ff7d]], dtype='uint32')
    assert (img.x_axis == img1.x_axis).all()
    assert (img.y_axis == img1.y_axis).all()
    np.testing.assert_equal(img.data, out)

    img = tf.stack(img1, img2, how='add')
    out = np.array([[0xff00ffff, 0x00000000],
                    [0x00000000, 0xff3dfffa]], dtype='uint32')
    assert (img.x_axis == img1.x_axis).all()
    assert (img.y_axis == img1.y_axis).all()
    np.testing.assert_equal(img.data, out)


def test_masks():
    # Square
    mask = tf._square_mask(2)
    np.testing.assert_equal(mask, np.ones((5, 5), dtype='bool'))
    np.testing.assert_equal(tf._square_mask(0), np.ones((1, 1), dtype='bool'))
    # Circle
    np.testing.assert_equal(tf._circle_mask(0), np.ones((1, 1), dtype='bool'))
    out = np.array([[1, 1, 1],
                    [1, 1, 1],
                    [1, 1, 1]], dtype='bool')
    np.testing.assert_equal(tf._circle_mask(1), out)
    out = np.array([[0, 0, 1, 1, 1, 0, 0],
                    [0, 1, 1, 1, 1, 1, 0],
                    [1, 1, 1, 1, 1, 1, 1],
                    [1, 1, 1, 1, 1, 1, 1],
                    [1, 1, 1, 1, 1, 1, 1],
                    [0, 1, 1, 1, 1, 1, 0],
                    [0, 0, 1, 1, 1, 0, 0]], dtype='bool')
    np.testing.assert_equal(tf._circle_mask(3), out)


def test_rgb_spread():
    p = 0x7d00007d
    g = 0x7d00FF00
    b = 0x7dFF0000
    data = np.array([[p, p, 0, 0, 0],
                     [p, g, 0, 0, 0],
                     [0, 0, 0, 0, 0],
                     [0, 0, 0, b, 0],
                     [0, 0, 0, 0, 0]], dtype='uint32')
    coords = [np.arange(5), np.arange(5)]
    img = tf.Image(data, coords=coords, dims=dims)

    s = tf.spread(img)
    o = np.array([[0xed00863b, 0xed00863b, 0xbc00a82a, 0x00000000, 0x00000000],
                  [0xed00863b, 0xed00863b, 0xbc00a82a, 0x00000000, 0x00000000],
                  [0xbc00a82a, 0xbc00a82a, 0xbca85600, 0x7dff0000, 0x7dff0000],
                  [0x00000000, 0x00000000, 0x7dff0000, 0x7dff0000, 0x7dff0000],
                  [0x00000000, 0x00000000, 0x7dff0000, 0x7dff0000, 0x7dff0000]])
    np.testing.assert_equal(s.data, o)
    assert (s.x_axis == img.x_axis).all()
    assert (s.y_axis == img.y_axis).all()
    assert s.dims == img.dims

    s = tf.spread(img, px=2)
    o = np.array([[0xed00863b, 0xed00863b, 0xed00863b, 0xbc00a82a, 0x00000000],
                  [0xed00863b, 0xed00863b, 0xf581411c, 0xdc904812, 0x7dff0000],
                  [0xed00863b, 0xf581411c, 0xed864419, 0xbca85600, 0x7dff0000],
                  [0xbc00a82a, 0xdc904812, 0xbca85600, 0x7dff0000, 0x7dff0000],
                  [0x00000000, 0x7dff0000, 0x7dff0000, 0x7dff0000, 0x7dff0000]])
    np.testing.assert_equal(s.data, o)

    s = tf.spread(img, shape='square')
    o = np.array([[0xed00863b, 0xed00863b, 0xbc00a82a, 0x00000000, 0x00000000],
                  [0xed00863b, 0xed00863b, 0xbc00a82a, 0x00000000, 0x00000000],
                  [0xbc00a82a, 0xbc00a82a, 0xbca85600, 0x7dff0000, 0x7dff0000],
                  [0x00000000, 0x00000000, 0x7dff0000, 0x7dff0000, 0x7dff0000],
                  [0x00000000, 0x00000000, 0x7dff0000, 0x7dff0000, 0x7dff0000]])
    np.testing.assert_equal(s.data, o)

    s = tf.spread(img, how='add')
    o = np.array([[0xff007db7, 0xff007db7, 0xfa007f3e, 0x00000000, 0x00000000],
                  [0xff007db7, 0xff007db7, 0xfa007f3e, 0x00000000, 0x00000000],
                  [0xfa007f3e, 0xfa007f3e, 0xfa7f7f00, 0x7dff0000, 0x7dff0000],
                  [0x00000000, 0x00000000, 0x7dff0000, 0x7dff0000, 0x7dff0000],
                  [0x00000000, 0x00000000, 0x7dff0000, 0x7dff0000, 0x7dff0000]])
    np.testing.assert_equal(s.data, o)

    mask = np.array([[1, 0, 1],
                     [0, 1, 0],
                     [1, 0, 1]])
    s = tf.spread(img, mask=mask)
    o = np.array([[0xbc00a82a, 0xbc00007d, 0x7d00ff00, 0x00000000, 0x00000000],
                  [0xbc00007d, 0xbc00a82a, 0x7d00007d, 0x00000000, 0x00000000],
                  [0x7d00ff00, 0x7d00007d, 0xbca85600, 0x00000000, 0x7dff0000],
                  [0x00000000, 0x00000000, 0x00000000, 0x7dff0000, 0x00000000],
                  [0x00000000, 0x00000000, 0x7dff0000, 0x00000000, 0x7dff0000]])
    np.testing.assert_equal(s.data, o)

    s = tf.spread(img, px=0)
    np.testing.assert_equal(s.data, img.data)

    pytest.raises(ValueError, lambda: tf.spread(img, px=-1))
    pytest.raises(ValueError, lambda: tf.spread(img, mask=np.ones(2)))
    pytest.raises(ValueError, lambda: tf.spread(img, mask=np.ones((2, 2))))


def test_uint32_spread():
    data = np.array([[1, 1, 0, 0, 0],
                     [1, 2, 0, 0, 0],
                     [0, 0, 0, 0, 0],
                     [0, 0, 0, 3, 0],
                     [0, 0, 0, 0, 0]], dtype='uint32')
    coords = [np.arange(5), np.arange(5)]
    arr = xr.DataArray(data, coords=coords, dims=dims)

    s = tf.spread(arr)
    o = np.array([[5, 5, 3, 0, 0],
                  [5, 5, 3, 0, 0],
                  [3, 3, 5, 3, 3],
                  [0, 0, 3, 3, 3],
                  [0, 0, 3, 3, 3]])
    np.testing.assert_equal(s.data, o)
    assert (s.x_axis == arr.x_axis).all()
    assert (s.y_axis == arr.y_axis).all()
    assert s.dims == arr.dims

    s = tf.spread(arr, px=2)
    o = np.array([[5, 5, 5, 3, 0],
                  [5, 5, 8, 6, 3],
                  [5, 8, 7, 5, 3],
                  [3, 6, 5, 3, 3],
                  [0, 3, 3, 3, 3]])
    np.testing.assert_equal(s.data, o)

    s = tf.spread(arr, shape='square')
    o = np.array([[5, 5, 3, 0, 0],
                  [5, 5, 3, 0, 0],
                  [3, 3, 5, 3, 3],
                  [0, 0, 3, 3, 3],
                  [0, 0, 3, 3, 3]])

    np.testing.assert_equal(s.data, o)

    s = tf.spread(arr, how='min')
    o = np.array([[1, 1, 1, 0, 0],
                  [1, 1, 1, 0, 0],
                  [1, 1, 2, 3, 3],
                  [0, 0, 3, 3, 3],
                  [0, 0, 3, 3, 3]])
    np.testing.assert_equal(s.data, o)

    s = tf.spread(arr, how='max')

    o = np.array([[2, 2, 2, 0, 0],
                  [2, 2, 2, 0, 0],
                  [2, 2, 3, 3, 3],
                  [0, 0, 3, 3, 3],
                  [0, 0, 3, 3, 3]])
    np.testing.assert_equal(s.data, o)


    mask = np.array([[1, 0, 1],
                     [0, 1, 0],
                     [1, 0, 1]])

    data = np.array([[0, 0, 0, 1, 0],
                     [0, 0, 0, 0, 0],
                     [0, 1, 0, 0, 0],
                     [0, 0, 0, 0, 0],
                     [0, 0, 0, 0, 0]], dtype='uint32')
    arr = xr.DataArray(data, coords=coords, dims=dims)
    s = tf.spread(arr, mask=mask)

    o = np.array([[0, 0, 0, 1, 0],
                  [1, 0, 2, 0, 1],
                  [0, 1, 0, 0, 0],
                  [1, 0, 1, 0, 0],
                  [0, 0, 0, 0, 0]])
    np.testing.assert_equal(s.data, o)

    s = tf.spread(arr, px=0)
    np.testing.assert_equal(s.data, arr.data)

    pytest.raises(ValueError, lambda: tf.spread(arr, px=-1))
    pytest.raises(ValueError, lambda: tf.spread(arr, mask=np.ones(2)))
    pytest.raises(ValueError, lambda: tf.spread(arr, mask=np.ones((2, 2))))


def test_int32_spread():
    data = np.array([[1, 1, 0, 0, 0],
                     [1, 2, 0, 0, 0],
                     [0, 0, 0, 0, 0],
                     [0, 0, 0, 3, 0],
                     [0, 0, 0, 0, 0]], dtype='int32')
    coords = [np.arange(5), np.arange(5)]
    arr = xr.DataArray(data, coords=coords, dims=dims)

    s = tf.spread(arr)
    o = np.array([[5, 5, 3, 0, 0],
                  [5, 5, 3, 0, 0],
                  [3, 3, 5, 3, 3],
                  [0, 0, 3, 3, 3],
                  [0, 0, 3, 3, 3]])
    np.testing.assert_equal(s.data, o)
    assert (s.x_axis == arr.x_axis).all()
    assert (s.y_axis == arr.y_axis).all()
    assert s.dims == arr.dims

    s = tf.spread(arr, px=2)
    o = np.array([[5, 5, 5, 3, 0],
                  [5, 5, 8, 6, 3],
                  [5, 8, 7, 5, 3],
                  [3, 6, 5, 3, 3],
                  [0, 3, 3, 3, 3]])
    np.testing.assert_equal(s.data, o)

    s = tf.spread(arr, shape='square')
    o = np.array([[5, 5, 3, 0, 0],
                  [5, 5, 3, 0, 0],
                  [3, 3, 5, 3, 3],
                  [0, 0, 3, 3, 3],
                  [0, 0, 3, 3, 3]])

    np.testing.assert_equal(s.data, o)

    s = tf.spread(arr, how='min')
    o = np.array([[0, 0, 0, 0, 0],
                  [0, 0, 0, 0, 0],
                  [0, 0, 0, 0, 0],
                  [0, 0, 0, 0, 0],
                  [0, 0, 0, 0, 0]])
    np.testing.assert_equal(s.data, o)

    s = tf.spread(arr, how='max')

    o = np.array([[2, 2, 2, 0, 0],
                  [2, 2, 2, 0, 0],
                  [2, 2, 3, 3, 3],
                  [0, 0, 3, 3, 3],
                  [0, 0, 3, 3, 3]])
    np.testing.assert_equal(s.data, o)


    mask = np.array([[1, 0, 1],
                     [0, 1, 0],
                     [1, 0, 1]])

    data = np.array([[0, 0, 0, 1, 0],
                     [0, 0, 0, 0, 0],
                     [0, 1, 0, 0, 0],
                     [0, 0, 0, 0, 0],
                     [0, 0, 0, 0, 0]], dtype='int32')
    arr = xr.DataArray(data, coords=coords, dims=dims)
    s = tf.spread(arr, mask=mask)

    o = np.array([[0, 0, 0, 1, 0],
                  [1, 0, 2, 0, 1],
                  [0, 1, 0, 0, 0],
                  [1, 0, 1, 0, 0],
                  [0, 0, 0, 0, 0]])
    np.testing.assert_equal(s.data, o)

    s = tf.spread(arr, px=0)
    np.testing.assert_equal(s.data, arr.data)

    pytest.raises(ValueError, lambda: tf.spread(arr, px=-1))
    pytest.raises(ValueError, lambda: tf.spread(arr, mask=np.ones(2)))
    pytest.raises(ValueError, lambda: tf.spread(arr, mask=np.ones((2, 2))))


def test_float32_spread():
    data = np.array([[1, 1, np.nan, np.nan, np.nan],
                     [1, 2, np.nan, np.nan, np.nan],
                     [np.nan, np.nan, np.nan, np.nan, np.nan],
                     [np.nan, np.nan, np.nan, 3, np.nan],
                     [np.nan, np.nan, np.nan, np.nan, np.nan]], dtype='float32')
    coords = [np.arange(5), np.arange(5)]
    arr = xr.DataArray(data, coords=coords, dims=dims)

    s = tf.spread(arr)
    o = np.array([[5, 5, 3, np.nan, np.nan],
                  [5, 5, 3, np.nan, np.nan],
                  [3, 3, 5, 3, 3],
                  [np.nan, np.nan, 3, 3, 3],
                  [np.nan, np.nan, 3, 3, 3]])
    np.testing.assert_equal(s.data, o)
    assert (s.x_axis == arr.x_axis).all()
    assert (s.y_axis == arr.y_axis).all()
    assert s.dims == arr.dims

    s = tf.spread(arr, px=2)
    o = np.array([[5, 5, 5, 3, np.nan],
                  [5, 5, 8, 6, 3],
                  [5, 8, 7, 5, 3],
                  [3, 6, 5, 3, 3],
                  [np.nan, 3, 3, 3, 3]])
    np.testing.assert_equal(s.data, o)

    s = tf.spread(arr, shape='square')
    o = np.array([[5, 5, 3, np.nan, np.nan],
                  [5, 5, 3, np.nan, np.nan],
                  [3, 3, 5, 3, 3],
                  [np.nan, np.nan, 3, 3, 3],
                  [np.nan, np.nan, 3, 3, 3]])

    np.testing.assert_equal(s.data, o)

    s = tf.spread(arr, how='min')
    o = np.array([[1, 1, 1, np.nan, np.nan],
                  [1, 1, 1, np.nan, np.nan],
                  [1, 1, 2, 3, 3],
                  [np.nan, np.nan, 3, 3, 3],
                  [np.nan, np.nan, 3, 3, 3]])
    np.testing.assert_equal(s.data, o)

    s = tf.spread(arr, how='max')

    o = np.array([[2, 2, 2, np.nan, np.nan],
                  [2, 2, 2, np.nan, np.nan],
                  [2, 2, 3, 3, 3],
                  [np.nan, np.nan, 3, 3, 3],
                  [np.nan, np.nan, 3, 3, 3]])
    np.testing.assert_equal(s.data, o)


    mask = np.array([[1, 0, 1],
                     [0, 1, 0],
                     [1, 0, 1]])
    data = np.array([[np.nan, np.nan, np.nan, 1, np.nan],
                     [np.nan, np.nan, np.nan, np.nan, np.nan],
                     [np.nan, 1, np.nan, np.nan, np.nan],
                     [np.nan, np.nan, np.nan, np.nan, np.nan],
                     [np.nan, np.nan, np.nan, np.nan, np.nan]], dtype='float32')
    arr = xr.DataArray(data, coords=coords, dims=dims)
    s = tf.spread(arr, mask=mask)


    o = np.array([[0, 0, 0, 1, 0],
                  [1, 0, 2, 0, 1],
                  [0, 1, 0, 0, 0],
                  [1, 0, 1, 0, 0],
                  [0, 0, 0, 0, 0]])

    o = np.array([[np.nan, np.nan, np.nan, 1, np.nan],
                  [1, np.nan, 2, np.nan, 1],
                  [np.nan, 1, np.nan, np.nan, np.nan],
                  [1, np.nan, 1, np.nan, np.nan],
                  [np.nan, np.nan, np.nan, np.nan, np.nan]])
    np.testing.assert_equal(s.data, o)

    s = tf.spread(arr, px=0)
    np.testing.assert_equal(s.data, arr.data)

    pytest.raises(ValueError, lambda: tf.spread(arr, px=-1))
    pytest.raises(ValueError, lambda: tf.spread(arr, mask=np.ones(2)))
    pytest.raises(ValueError, lambda: tf.spread(arr, mask=np.ones((2, 2))))


def test_categorical_spread():
    a_data = np.array([[0, 1, 0, 0, 0],
                       [0, 0, 0, 0, 0],
                       [0, 0, 0, 0, 0],
                       [0, 0, 0, 0, 0],
                       [0, 0, 0, 0, 0]], dtype='int32')

    b_data = np.array([[0, 0, 0, 0, 0],
                       [0, 2, 0, 0, 0],
                       [0, 0, 0, 0, 0],
                       [0, 0, 0, 0, 0],
                       [0, 0, 0, 0, 0]], dtype='int32')

    c_data = np.array([[0, 0, 0, 0, 0],
                       [0, 0, 0, 0, 0],
                       [0, 0, 0, 0, 0],
                       [0, 0, 0, 3, 0],
                       [0, 0, 0, 0, 0]], dtype='int32')

    data = np.dstack([a_data, b_data, c_data])
    coords = [np.arange(5), np.arange(5)]
    arr = xr.DataArray(data, coords=coords + [['a', 'b', 'c']],
                       dims=dims + ['cat'])

    s = tf.spread(arr)
    o = np.array([[1, 1, 1, 0, 0],
                  [1, 1, 1, 0, 0],
                  [0, 0, 0, 0, 0],
                  [0, 0, 0, 0, 0],
                  [0, 0, 0, 0, 0]])
    np.testing.assert_equal(s.sel(cat='a').data, o)

    o = np.array([[2, 2, 2, 0, 0],
                  [2, 2, 2, 0, 0],
                  [2, 2, 2, 0, 0],
                  [0, 0, 0, 0, 0],
                  [0, 0, 0, 0, 0]])
    np.testing.assert_equal(s.sel(cat='b').data, o)

    o = np.array([[0, 0, 0, 0, 0],
                  [0, 0, 0, 0, 0],
                  [0, 0, 3, 3, 3],
                  [0, 0, 3, 3, 3],
                  [0, 0, 3, 3, 3]])
    np.testing.assert_equal(s.sel(cat='c').data, o)


def test_rgb_density():
    b = 0xffff0000
    data = np.full((4, 4), b, dtype='uint32')
    assert tf._rgb_density(data) == 1.0
    data = np.zeros((4, 4), dtype='uint32')
    assert tf._rgb_density(data) == np.inf
    data[3, 3] = b
    assert tf._rgb_density(data) == 0
    data[2, 0] = data[0, 2] = data[1, 1] = b
    assert np.allclose(tf._rgb_density(data), 0.75)
    assert np.allclose(tf._rgb_density(data, 3), 1)

def test_int_array_density():
    data = np.ones((4, 4), dtype='uint32')
    assert tf._array_density(data, float_type=False) == 1.0
    data = np.zeros((4, 4), dtype='uint32')
    assert tf._array_density(data, float_type=False) == np.inf
    data[3, 3] = 1
    assert tf._array_density(data, float_type=False) == 0
    data[2, 0] = data[0, 2] = data[1, 1] = 1
    assert np.allclose(tf._array_density(data, float_type=False), 0.75)
    assert np.allclose(tf._array_density(data, float_type=False, px=3), 1)


def test_float_array_density():
    data = np.ones((4, 4), dtype='float32')
    assert tf._array_density(data, float_type=True) == 1.0
    data = np.full((4, 4), np.nan, dtype='float32')
    assert tf._array_density(data, float_type=True) == np.inf
    data[3, 3] = 1
    assert tf._array_density(data, float_type=True) == 0
    data[2, 0] = data[0, 2] = data[1, 1] = 1
    assert np.allclose(tf._array_density(data, float_type=True), 0.75)
    assert np.allclose(tf._array_density(data, float_type=True, px=3), 1)


def test_rgb_dynspread():
    b = 0xffff0000
    coords = [np.arange(5), np.arange(5)]
    data = np.array([[b, b, 0, 0, 0],
                     [b, b, 0, 0, 0],
                     [0, 0, 0, 0, 0],
                     [0, 0, 0, b, 0],
                     [0, 0, 0, 0, 0]], dtype='uint32')
    img = tf.Image(data, coords=coords, dims=dims)
    assert tf.dynspread(img).equals(img)
    data = np.array([[b, 0, 0, 0, 0],
                     [0, 0, 0, 0, 0],
                     [b, 0, 0, 0, b],
                     [0, 0, 0, 0, 0],
                     [0, 0, 0, 0, 0]], dtype='uint32')
    img = tf.Image(data, coords=coords, dims=dims)
    assert tf.dynspread(img, threshold=0.4).equals(tf.spread(img, 0))
    assert tf.dynspread(img, threshold=0.7).equals(tf.spread(img, 1))
    assert tf.dynspread(img, threshold=1.0).equals(tf.spread(img, 3))
    assert tf.dynspread(img, max_px=0).equals(img)

    pytest.raises(ValueError, lambda: tf.dynspread(img, threshold=1.1))
    pytest.raises(ValueError, lambda: tf.dynspread(img, max_px=-1))

def test_array_dynspread():
    coords = [np.arange(5), np.arange(5)]
    data = np.array([[1, 1, 0, 0, 0],
                     [1, 1, 0, 0, 0],
                     [0, 0, 0, 0, 0],
                     [0, 0, 0, 1, 0],
                     [0, 0, 0, 0, 0]], dtype='uint32')
    arr = xr.DataArray(data, coords=coords, dims=dims)
    assert tf.dynspread(arr).equals(arr)
    data = np.array([[1, 0, 0, 0, 0],
                     [0, 0, 0, 0, 0],
                     [1, 0, 0, 0, 1],
                     [0, 0, 0, 0, 0],
                     [0, 0, 0, 0, 0]], dtype='uint32')
    arr = xr.DataArray(data, coords=coords, dims=dims)
    assert tf.dynspread(arr, threshold=0.4).equals(tf.spread(arr, 0))
    assert tf.dynspread(arr, threshold=0.7).equals(tf.spread(arr, 1))
    assert tf.dynspread(arr, threshold=1.0).equals(tf.spread(arr, 3))
    assert tf.dynspread(arr, max_px=0).equals(arr)

    pytest.raises(ValueError, lambda: tf.dynspread(arr, threshold=1.1))
    pytest.raises(ValueError, lambda: tf.dynspread(arr, max_px=-1))


def test_categorical_dynspread():
    a_data = np.array([[1, 0, 0, 0, 0],
                       [0, 0, 0, 0, 0],
                       [0, 0, 0, 0, 0],
                       [0, 0, 0, 0, 0],
                       [0, 0, 0, 0, 0]], dtype='int32')

    b_data = np.array([[0, 0, 0, 0, 0],
                       [0, 0, 0, 0, 0],
                       [1, 0, 0, 0, 0],
                       [0, 0, 0, 0, 0],
                       [0, 0, 0, 0, 0]], dtype='int32')

    c_data = np.array([[0, 0, 0, 0, 0],
                       [0, 0, 0, 0, 0],
                       [0, 0, 0, 0, 1],
                       [0, 0, 0, 0, 0],
                       [0, 0, 0, 0, 0]], dtype='int32')

    data = np.dstack([a_data, b_data, c_data])
    coords = [np.arange(5), np.arange(5)]
    arr = xr.DataArray(data, coords=coords + [['a', 'b', 'c']],
                       dims=dims + ['cat'])
    assert tf.dynspread(arr, threshold=0.4).equals(tf.spread(arr, 0))
    assert tf.dynspread(arr, threshold=0.7).equals(tf.spread(arr, 1))
    assert tf.dynspread(arr, threshold=1.0).equals(tf.spread(arr, 3))
    assert tf.dynspread(arr, max_px=0).equals(arr)


def check_eq_hist_cdf_slope(eq):
    # Check that the slope of the cdf is ~1
    # Adapted from scikit-image's test for the same function
    cdf = np.histogram(eq[~np.isnan(eq)], bins=256)[0].cumsum()
    cdf = cdf / cdf[-1]
    slope = np.polyfit(np.linspace(0, 1, cdf.size), cdf, 1)[0]
    assert 0.9 < slope < 1.1


def test_eq_hist(rng):
    # Float
    data = rng.normal(size=300**2)
    data[rng.integers(300**2, size=100)] = np.nan
    data = (data - np.nanmin(data)).reshape((300, 300))
    mask = np.isnan(data)
    eq, _ = tf.eq_hist(data, mask)
    check_eq_hist_cdf_slope(eq)
    assert (np.isnan(eq) == mask).all()
    # Integer
    data = rng.normal(scale=100, size=(300, 300)).astype('i8')
    data = data - data.min()
    eq, _ = tf.eq_hist(data)
    check_eq_hist_cdf_slope(eq)


def test_Image_to_pil():
    PIL = pytest.importorskip('PIL')
    img = img1.to_pil()
    assert isinstance(img, PIL.Image.Image)


def test_Image_to_bytesio():
    pytest.importorskip('PIL')

    bytes = img1.to_bytesio()
    assert isinstance(bytes, BytesIO)
    assert bytes.tell() == 0


def test_shade_should_handle_zeros_array():
    data = np.array([[0, 0, 0, 0, 0],
                     [0, 0, 0, 0, 0],
                     [0, 0, 0, 0, 0],
                     [0, 0, 0, 0, 0],
                     [0, 0, 0, 0, 0]], dtype='uint32')
    arr = tf.Image(data, dims=['x', 'y'])
    img = tf.shade(arr, cmap=['white', 'black'], how='linear')
    assert img is not None


def test_shade_with_discrete_color_key(array):
    data = array([[0, 0, 0, 0, 0],
                     [0, 1, 1, 1, 0],
                     [0, 2, 2, 2, 0],
                     [0, 3, 3, 3, 0],
                     [0, 0, 0, 0, 0]], dtype='uint32')
    color_key = {1: 'white', 2: 'purple', 3: 'yellow'}
    result = array([[0, 0, 0, 0, 0],
                       [0, 4294967295, 4294967295, 4294967295, 0],
                       [0, 4286578816, 4286578816, 4286578816, 0],
                       [0, 4278255615, 4278255615, 4278255615, 0],
                       [0, 0, 0, 0, 0]],
                      dtype='uint32')

    arr = tf.Image(data, dims=['x', 'y'])
    result = tf.shade(arr, color_key=color_key)
    assert (result.data == result).all()


def test_interpolate_alpha_discrete_levels_None(array, request):
    if "dask" in request.node.name:
        pytest.skip("This test is not compatible with dask arrays")
    data = array([[0.0, 1.0], [1.0, 0.0]])
    # Issue #1084: this raises a ValueError.
    tf._interpolate_alpha(data, data, None, "eq_hist", 0.5, None, 0.4, True)<|MERGE_RESOLUTION|>--- conflicted
+++ resolved
@@ -4,11 +4,6 @@
 
 import numpy as np
 import xarray as xr
-<<<<<<< HEAD
-import dask.array as da
-=======
-import PIL
->>>>>>> b70ec8d5
 import pytest
 import datashader.transfer_functions as tf
 from datashader.tests.test_pandas import assert_eq_ndarray, assert_eq_xr, assert_image_close
