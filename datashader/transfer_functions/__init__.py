from __future__ import annotations

from collections.abc import Iterator

from io import BytesIO

import warnings

import numpy as np
import numba as nb
import toolz as tz
import xarray as xr
<<<<<<< HEAD
import dask.array as da
=======
from PIL.Image import fromarray
>>>>>>> b70ec8d5

from datashader.colors import rgb, Sets1to3
from datashader.utils import nansum_missing, ngjit

try:
    import dask.array as da
except ImportError:
    da = None

try:
    import cupy
except Exception:
    cupy = None

__all__ = ['Image', 'stack', 'shade', 'set_background', 'spread', 'dynspread']


class Image(xr.DataArray):
    __slots__ = ()
    __array_priority__ = 70
    border=1

    def to_pil(self, origin='lower'):
        from PIL.Image import fromarray

        data = self.data
        if cupy:
            data = cupy.asnumpy(data)
        arr = np.flipud(data) if origin == 'lower' else data
        return fromarray(arr, 'RGBA')

    def to_bytesio(self, format='png', origin='lower'):
        fp = BytesIO()
        self.to_pil(origin).save(fp, format)
        fp.seek(0)
        return fp

    def _repr_png_(self):
        """Supports rich PNG display in a Jupyter notebook"""
        return self.to_pil()._repr_png_()

    def _repr_html_(self):
        """Supports rich HTML display in a Jupyter notebook"""
        # imported here to avoid depending on these packages unless actually used
        from io import BytesIO
        from base64 import b64encode

        b = BytesIO()
        self.to_pil().save(b, format='png')

        h = """<img style="margin: auto; border:""" + str(self.border) + """px solid" """ + \
            """src='data:image/png;base64,{0}'/>""".\
                format(b64encode(b.getvalue()).decode('utf-8'))
        return h



class Images:
    """
    A list of HTML-representable objects to display in a table.
    Primarily intended for Image objects, but could be anything
    that has _repr_html_.
    """

    def __init__(self, *images):
        """Makes an HTML table from a list of HTML-representable arguments."""
        for i in images:
            assert hasattr(i,"_repr_html_")
        self.images = images
        self.num_cols = None

    def cols(self,n):
        """
        Set the number of columns to use in the HTML table.
        Returns self for convenience.
        """
        self.num_cols=n
        return self

    def _repr_html_(self):
        """Supports rich display in a Jupyter notebook, using an HTML table"""
        htmls = []
        col=0
        tr="""<tr style="background-color:white">"""
        for i in self.images:
            label=i.name if hasattr(i,"name") and i.name is not None else ""

            htmls.append("""<td style="text-align: center"><b>""" + label +
                         """</b><br><br>{0}</td>""".format(i._repr_html_()))
            col+=1
            if self.num_cols is not None and col>=self.num_cols:
                col=0
                htmls.append("</tr>"+tr)

        return """<table style="width:100%; text-align: center"><tbody>"""+ tr +\
               "".join(htmls) + """</tr></tbody></table>"""



def stack(*imgs, **kwargs):
    """Combine images together, overlaying later images onto earlier ones.

    Parameters
    ----------
    imgs : iterable of Image
        The images to combine.
    how : str, optional
        The compositing operator to combine pixels. Default is `'over'`.
    """
    from datashader.composite import composite_op_lookup

    if not imgs:
        raise ValueError("No images passed in")
    shapes = []
    for i in imgs:
        if not isinstance(i, Image):
            raise TypeError("Expected `Image`, got: `{0}`".format(type(i)))
        elif not shapes:
            shapes.append(i.shape)
        elif shapes and i.shape not in shapes:
            raise ValueError("The stacked images must have the same shape.")

    name = kwargs.get('name', None)
    op = composite_op_lookup[kwargs.get('how', 'over')]
    if len(imgs) == 1:
        return imgs[0]
    imgs = xr.align(*imgs, copy=False, join='outer')
    with np.errstate(divide='ignore', invalid='ignore'):
        out = tz.reduce(tz.flip(op), [i.data for i in imgs])
    return Image(out, coords=imgs[0].coords, dims=imgs[0].dims, name=name)


def eq_hist(data, mask=None, nbins=256*256):
    """Compute the numpy array after histogram equalization.

    For use in `shade`.

    Parameters
    ----------
    data : ndarray
    mask : ndarray, optional
       Boolean array of missing points. Where True, the output will be `NaN`.
    nbins : int, optional
        Maximum number of bins to use. If data is of type boolean or integer
        this will determine when to switch from exact unique value counts to
        a binned histogram.

    Returns
    -------
    ndarray or tuple(ndarray, int)
        Returns the array when mask isn't set, otherwise returns the
        array and the computed number of discrete levels.

    Notes
    -----
    This function is adapted from the implementation in scikit-image [1]_.

    References
    ----------
    .. [1] http://scikit-image.org/docs/stable/api/skimage.exposure.html#equalize-hist
    """
    if cupy and isinstance(data, cupy.ndarray):
        from._cuda_utils import interp
        array_module = cupy
    elif not isinstance(data, np.ndarray):
        raise TypeError("data must be an ndarray")
    else:
        interp = np.interp
        array_module = np

    if mask is not None and array_module.all(mask):
        # Issue #1166, return early with array of all nans if all of data is masked out.
        return array_module.full_like(data, np.nan), 0

    data2 = data if mask is None else data[~mask]

    # Run more accurate value counting if data is of boolean or integer type
    # and unique value array is smaller than nbins.
    if data2.dtype == bool or (array_module.issubdtype(data2.dtype, array_module.integer) and
                               array_module.ptp(data2) < nbins):
        values, counts = array_module.unique(data2, return_counts=True)
        vmin, vmax = values[0].item(), values[-1].item()  # Convert from arrays to scalars.
        interval = vmax-vmin
        bin_centers = array_module.arange(vmin, vmax+1)
        hist = array_module.zeros(interval+1, dtype='uint64')
        hist[values-vmin] = counts
        discrete_levels = len(values)
    else:
        hist, bin_edges = array_module.histogram(data2, bins=nbins)
        bin_centers = (bin_edges[:-1] + bin_edges[1:]) / 2
        keep_mask = (hist > 0)
        discrete_levels = array_module.count_nonzero(keep_mask)
        if discrete_levels != len(hist):
            # Remove empty histogram bins.
            hist = hist[keep_mask]
            bin_centers = bin_centers[keep_mask]
    cdf = hist.cumsum()
    cdf = cdf / float(cdf[-1])
    out = interp(data, bin_centers, cdf).reshape(data.shape)
    return out if mask is None else array_module.where(mask, array_module.nan, out), discrete_levels




_interpolate_lookup = {'log': lambda d, m: np.log1p(np.where(m, np.nan, d)),
                       'cbrt': lambda d, m: np.where(m, np.nan, d)**(1/3.),
                       'linear': lambda d, m: np.where(m, np.nan, d),
                       'eq_hist': eq_hist}


def _normalize_interpolate_how(how):
    if callable(how):
        return how
    elif how in _interpolate_lookup:
        return _interpolate_lookup[how]
    raise ValueError("Unknown interpolation method: {0}".format(how))


def _rescale_discrete_levels(discrete_levels, span):
    if discrete_levels is None:
        raise ValueError("interpolator did not return a valid discrete_levels")

    # Straight line y = mx + c through (2, 1.5) and (100, 1) where
    # x is number of discrete_levels and y is lower span limit.
    m = -0.5/98.0  # (y[1] - y[0]) / (x[1] - x[0])
    c = 1.5 - 2*m  # y[0] - m*x[0]
    multiple = m*discrete_levels + c

    if multiple > 1:
        lower_span = max(span[1] - multiple*(span[1] - span[0]), 0)
        span = (lower_span, 1)

    return span


def _interpolate(agg, cmap, how, alpha, span, min_alpha, name, rescale_discrete_levels):
    if cupy and isinstance(agg.data, cupy.ndarray):
        from ._cuda_utils import masked_clip_2d, interp
    else:
        from ._cpu_utils import masked_clip_2d
        interp = np.interp

    if agg.ndim != 2:
        raise ValueError("agg must be 2D")
    interpolater = _normalize_interpolate_how(how)

    data = agg.data
    if da and isinstance(data, da.Array):
        data = data.compute()
    else:
        data = data.copy()

    # Compute mask
    if np.issubdtype(data.dtype, np.bool_):
        mask = ~data
        data = data.astype(np.int8)
    else:
        if data.dtype.kind == 'u':
            mask = data == 0
        else:
            mask = np.isnan(data)

    # Handle case where everything is masked out
    if mask.all():
        return Image(np.zeros(shape=agg.data.shape,
                              dtype=np.uint32), coords=agg.coords,
                     dims=agg.dims, attrs=agg.attrs, name=name)

    # Handle offset / clip
    if span is None:
        offset = np.nanmin(data[~mask])
    else:
        offset = np.array(span, dtype=data.dtype)[0]
        masked_clip_2d(data, mask, *span)

    # If log/cbrt, could case to float64 right away
    # If linear, can keep current type
    data -= offset

    with np.errstate(invalid="ignore", divide="ignore"):
        # Transform data (log, eq_hist, etc.)
        data = interpolater(data, mask)
        discrete_levels = None
        if isinstance(data, (list, tuple)):
            data, discrete_levels = data

        # Transform span
        if span is None:
            masked_data = np.where(~mask, data, np.nan)
            span = np.nanmin(masked_data), np.nanmax(masked_data)

            if rescale_discrete_levels and discrete_levels is not None:  # Only valid for eq_hist
                span = _rescale_discrete_levels(discrete_levels, span)
        else:
            if how == 'eq_hist':
                # For eq_hist to work with span, we'd need to compute the histogram
                # only on the specified span's range.
                raise ValueError("span is not (yet) valid to use with eq_hist")

            span = interpolater([0, span[1] - span[0]], 0)

    if isinstance(cmap, Iterator):
        cmap = list(cmap)
    if isinstance(cmap, tuple) and isinstance(cmap[0], str):
        cmap = list(cmap)  # Tuple of hex values or color names, as produced by Bokeh
    if isinstance(cmap, list):
        rspan, gspan, bspan = np.array(list(zip(*map(rgb, cmap))))
        span = np.linspace(span[0], span[1], len(cmap))
        r = np.nan_to_num(interp(data, span, rspan, left=255), copy=False).astype(np.uint8)
        g = np.nan_to_num(interp(data, span, gspan, left=255), copy=False).astype(np.uint8)
        b = np.nan_to_num(interp(data, span, bspan, left=255), copy=False).astype(np.uint8)
        a = np.where(np.isnan(data), 0, alpha).astype(np.uint8)
        rgba = np.dstack([r, g, b, a])
    elif isinstance(cmap, str) or isinstance(cmap, tuple):
        color = rgb(cmap)
        aspan = np.arange(min_alpha, alpha+1)
        span = np.linspace(span[0], span[1], len(aspan))
        r = np.full(data.shape, color[0], dtype=np.uint8)
        g = np.full(data.shape, color[1], dtype=np.uint8)
        b = np.full(data.shape, color[2], dtype=np.uint8)
        a = np.nan_to_num(interp(data, span, aspan, left=0, right=255), copy=False).astype(np.uint8)
        rgba = np.dstack([r, g, b, a])
    elif callable(cmap):
        # Assume callable is matplotlib colormap
        scaled_data = (data - span[0])/(span[1] - span[0])
        if cupy and isinstance(scaled_data, cupy.ndarray):
            # Convert cupy array to numpy before passing to matplotlib colormap
            scaled_data = cupy.asnumpy(scaled_data)

        rgba = cmap(scaled_data, bytes=True)
        rgba[:, :, 3] = np.where(np.isnan(scaled_data), 0, alpha).astype(np.uint8)
    else:
        raise TypeError("Expected `cmap` of `matplotlib.colors.Colormap`, "
                        "`list`, `str`, or `tuple`; got: '{0}'".format(type(cmap)))

    img = rgba.view(np.uint32).reshape(data.shape)

    if cupy and isinstance(img, cupy.ndarray):
        # Convert cupy array to numpy for final image
        img = cupy.asnumpy(img)

    return Image(img, coords=agg.coords, dims=agg.dims, name=name)


def _colorize(agg, color_key, how, alpha, span, min_alpha, name, color_baseline,
              rescale_discrete_levels):
    if cupy and isinstance(agg.data, cupy.ndarray):
        array = cupy.array
    else:
        array = np.array

    if not agg.ndim == 3:
        raise ValueError("agg must be 3D")

    cats = agg.indexes[agg.dims[-1]]
    if not len(cats): # No categories and therefore no data; return an empty image
        return Image(np.zeros(agg.shape[0:2], dtype=np.uint32), dims=agg.dims[:-1],
                     coords=dict([
                         (agg.dims[1], agg.coords[agg.dims[1]]),
                         (agg.dims[0], agg.coords[agg.dims[0]]) ]), name=name)

    if color_key is None:
        raise ValueError("Color key must be provided, with at least as many " +
                         "colors as there are categorical fields")
    if not isinstance(color_key, dict):
        color_key = dict(zip(cats, color_key))
    if len(color_key) < len(cats):
        raise ValueError(f"Insufficient colors provided ({len(color_key)}) for the categorical "
                         f"fields available ({len(cats)})")

    colors = [rgb(color_key[c]) for c in cats]
    rs, gs, bs = map(array, zip(*colors))

    # Reorient array (transposing the category dimension first)
    agg_t = agg.transpose(*((agg.dims[-1],)+agg.dims[:2]))
    data = agg_t.data.transpose([1, 2, 0])
    if da and isinstance(data, da.Array):
        data = data.compute()
    color_data = data.copy()

    # subtract color_baseline if needed
    with warnings.catch_warnings():
        warnings.filterwarnings('ignore', r'All-NaN slice encountered')
        baseline = np.nanmin(color_data) if color_baseline is None else color_baseline
    with np.errstate(invalid='ignore'):
        if baseline > 0:
            color_data -= baseline
        elif baseline < 0:
            color_data += -baseline
        if color_data.dtype.kind != 'u' and color_baseline is not None:
            color_data[color_data<0]=0

    color_total = nansum_missing(color_data, axis=2)
    # dot does not handle nans, so replace with zeros
    color_data[np.isnan(data)] = 0

    # zero-count pixels will be 0/0, but it's safe to ignore that when dividing
    with np.errstate(divide='ignore', invalid='ignore'):
        r = (color_data.dot(rs)/color_total).astype(np.uint8)
        g = (color_data.dot(gs)/color_total).astype(np.uint8)
        b = (color_data.dot(bs)/color_total).astype(np.uint8)

    # special case -- to give an appropriate color when min_alpha != 0 and data=0,
    # take avg color of all non-nan categories
    color_mask = ~np.isnan(data)
    cmask_sum = np.sum(color_mask, axis=2)

    with np.errstate(divide='ignore', invalid='ignore'):
        r2 = (color_mask.dot(rs)/cmask_sum).astype(np.uint8)
        g2 = (color_mask.dot(gs)/cmask_sum).astype(np.uint8)
        b2 = (color_mask.dot(bs)/cmask_sum).astype(np.uint8)

    missing_colors = np.sum(color_data, axis=2) == 0
    r = np.where(missing_colors, r2, r)
    g = np.where(missing_colors, g2, g)
    b = np.where(missing_colors, b2, b)

    total = nansum_missing(data, axis=2)
    mask = np.isnan(total)
    a = _interpolate_alpha(data, total, mask, how, alpha, span, min_alpha, rescale_discrete_levels)

    values = np.dstack([r, g, b, a]).view(np.uint32).reshape(a.shape)
    if cupy and isinstance(values, cupy.ndarray):
        # Convert cupy array to numpy for final image
        values = cupy.asnumpy(values)

    return Image(values,
                 dims=agg.dims[:-1],
                 coords=dict([
                     (agg.dims[1], agg.coords[agg.dims[1]]),
                     (agg.dims[0], agg.coords[agg.dims[0]]),
                 ]),
                 name=name)


def _interpolate_alpha(data, total, mask, how, alpha, span, min_alpha, rescale_discrete_levels):

    if cupy and isinstance(data, cupy.ndarray):
        from ._cuda_utils import interp, masked_clip_2d
        array_module = cupy
    else:
        from ._cpu_utils import masked_clip_2d
        interp = np.interp
        array_module = np

    # if span is provided, use it, otherwise produce a span based off the
    # min/max of the data
    if span is None:
        with warnings.catch_warnings():
            warnings.filterwarnings('ignore', r'All-NaN slice encountered')
            offset = np.nanmin(total)
        if total.dtype.kind == 'u' and offset == 0:
            mask = mask | (total == 0)
            # If at least one element is not masked, use the minimum as the offset
            # otherwise the offset remains at zero
            if not np.all(mask):
                offset = total[total > 0].min()
            total = np.where(~mask, total, np.nan)

        a_scaled = _normalize_interpolate_how(how)(total - offset, mask)
        discrete_levels = None
        if isinstance(a_scaled, (list, tuple)):
            a_scaled, discrete_levels = a_scaled

        # All-NaN objects (e.g. chunks of arrays with no data) are valid in Datashader
        with warnings.catch_warnings():
            warnings.filterwarnings('ignore', r'All-NaN (slice|axis) encountered')
            norm_span = [np.nanmin(a_scaled).item(), np.nanmax(a_scaled).item()]

        if rescale_discrete_levels and discrete_levels is not None:  # Only valid for how='eq_hist'
            norm_span = _rescale_discrete_levels(discrete_levels, norm_span)

    else:
        if how == 'eq_hist':
            # For eq_hist to work with span, we'll need to compute the histogram
            # only on the specified span's range.
            raise ValueError("span is not (yet) valid to use with eq_hist")
        # even in fixed-span mode cells with 0 should remain fully transparent
        # i.e. a 0 will be fully transparent, but any non-zero number will
        # be clipped to the span range and have min-alpha applied
        offset = np.array(span, dtype=data.dtype)[0]
        if total.dtype.kind == 'u' and np.nanmin(total) == 0:
            mask = mask | (total <= 0)
            total = np.where(~mask, total, np.nan)
        masked_clip_2d(total, mask, *span)

        a_scaled = _normalize_interpolate_how(how)(total - offset, mask)
        if isinstance(a_scaled, (list, tuple)):
            a_scaled = a_scaled[0]  # Ignore discrete_levels

        norm_span = _normalize_interpolate_how(how)([0, span[1] - span[0]], 0)
        if isinstance(norm_span, (list, tuple)):
            norm_span = norm_span[0]  # Ignore discrete_levels

    # Issue 1178. Convert norm_span from 2-tuple to numpy/cupy array.
    # array_module.hstack() tolerates tuple of one float and one cupy array,
    # whereas array_module.array() does not.
    norm_span = array_module.hstack(norm_span)

    # Interpolate the alpha values
    a_float = interp(a_scaled, norm_span, array_module.array([min_alpha, alpha]), left=0, right=255)
    a = np.nan_to_num(a_float, copy=False).astype(np.uint8)
    return a


def _apply_discrete_colorkey(agg, color_key, alpha, name, color_baseline):
    # use the same approach as 3D case

    if cupy and isinstance(agg.data, cupy.ndarray):
        module = cupy
        array = cupy.array
    else:
        module = np
        array = np.array

    if not agg.ndim == 2:
        raise ValueError("agg must be 2D")

    # validate color_key
    if (color_key is None) or (not isinstance(color_key, dict)):
        raise ValueError("Color key must be provided as a dictionary")

    agg_data = agg.data
    if da and isinstance(agg_data, da.Array):
        agg_data = agg_data.compute()

    cats = color_key.keys()
    colors = [rgb(color_key[c]) for c in cats]
    rs, gs, bs = map(array, zip(*colors))

    data = module.empty_like(agg_data) * module.nan

    r = module.zeros_like(data, dtype=module.uint8)
    g = module.zeros_like(data, dtype=module.uint8)
    b = module.zeros_like(data, dtype=module.uint8)

    r2 = module.zeros_like(data, dtype=module.uint8)
    g2 = module.zeros_like(data, dtype=module.uint8)
    b2 = module.zeros_like(data, dtype=module.uint8)

    for i, c in enumerate(cats):
        value_mask = agg_data == c
        data[value_mask] = 1
        r2[value_mask] = rs[i]
        g2[value_mask] = gs[i]
        b2[value_mask] = bs[i]

    color_data = data.copy()

    # subtract color_baseline if needed
    baseline = module.nanmin(color_data) if color_baseline is None else color_baseline
    with np.errstate(invalid='ignore'):
        if baseline > 0:
            color_data -= baseline
        elif baseline < 0:
            color_data += -baseline
        if color_data.dtype.kind != 'u' and color_baseline is not None:
            color_data[color_data < 0] = 0

    color_data[module.isnan(data)] = 0
    if not color_data.any():
        r[:] = r2
        g[:] = g2
        b[:] = b2

    missing_colors = color_data == 0
    r = module.where(missing_colors, r2, r)
    g = module.where(missing_colors, g2, g)
    b = module.where(missing_colors, b2, b)

    # alpha channel
    a = np.where(np.isnan(data), 0, alpha).astype(np.uint8)

    values = module.dstack([r, g, b, a]).view(module.uint32).reshape(a.shape)

    if cupy and isinstance(agg.data, cupy.ndarray):
        # Convert cupy array to numpy for final image
        values = cupy.asnumpy(values)

    return Image(values,
                 dims=agg.dims,
                 coords=agg.coords,
                 name=name
                 )


def shade(agg, cmap=["lightblue", "darkblue"], color_key=Sets1to3,
          how='eq_hist', alpha=255, min_alpha=40, span=None, name=None,
          color_baseline=None, rescale_discrete_levels=False):
    """Convert a DataArray to an image by choosing an RGBA pixel color for each value.

    Requires a DataArray with a single data dimension, here called the
    "value", indexed using either 2D or 3D coordinates.

    For a DataArray with 2D coordinates, the RGB channels are computed
    from the values by interpolated lookup into the given colormap
    ``cmap``.  The A channel is then set to the given fixed ``alpha``
    value for all non-zero values, and to zero for all zero values.
    A dictionary ``color_key`` that specifies categories (values in ``agg``)
    and corresponding colors can be provided to support discrete coloring
    2D aggregates, i.e aggregates with a single category per pixel,
    with no mixing. The A channel is set the given ``alpha`` value for all
    pixels in the categories specified in ``color_key``, and to zero otherwise.

    DataArrays with 3D coordinates are expected to contain values
    distributed over different categories that are indexed by the
    additional coordinate. Such an array would reduce to the
    2D-coordinate case if collapsed across the categories (e.g. if one
    did ``aggc.sum(dim='cat')`` for a categorical dimension ``cat``).
    The RGB channels for the uncollapsed, 3D case are mixed from separate
    values over all categories. They are computed by averaging the colors
    in the provided ``color_key`` (with one color per category),
    weighted by the array's value for that category.
    The A channel is then computed from the array's total value
    collapsed across all categories at that location, ranging from the
    specified ``min_alpha`` to the maximum alpha value (255).

    Parameters
    ----------
    agg : DataArray
    cmap : list of colors or matplotlib.colors.Colormap, optional
        The colormap to use for 2D agg arrays. Can be either a list of
        colors (specified either by name, RGBA hexcode, or as a tuple
        of ``(red, green, blue)`` values.), or a matplotlib colormap
        object.  Default is ``["lightblue", "darkblue"]``.
    color_key : dict or iterable
        The colors to use for a categorical agg array. In 3D case, it can be
        either a ``dict`` mapping from field name to colors, or an
        iterable of colors in the same order as the record fields,
        and including at least that many distinct colors. In 2D case,
        ``color_key`` must be a ``dict`` where all keys are categories,
        and values are corresponding colors. Number of categories does not
        necessarily equal to the number of unique values in the agg DataArray.
    how : str or callable, optional
        The interpolation method to use, for the ``cmap`` of a 2D
        DataArray or the alpha channel of a 3D DataArray. Valid
        strings are 'eq_hist' [default], 'cbrt' (cube root), 'log'
        (logarithmic), and 'linear'. Callables take 2 arguments - a
        2-dimensional array of magnitudes at each pixel, and a boolean
        mask array indicating missingness. They should return a numeric
        array of the same shape, with ``NaN`` values where the mask was
        True.
    alpha : int, optional
        Value between 0 - 255 representing the alpha value to use for
        colormapped pixels that contain data (i.e. non-NaN values).
        Also used as the maximum alpha value when alpha is indicating
        data value, such as for single colors or categorical plots.
        Regardless of this value, ``NaN`` values are set to be fully
        transparent when doing colormapping.
    min_alpha : float, optional
        The minimum alpha value to use for non-empty pixels when
        alpha is indicating data value, in [0, 255].  Use a higher value
        to avoid undersaturation, i.e. poorly visible low-value datapoints,
        at the expense of the overall dynamic range. Note that ``min_alpha``
        will not take any effect when doing discrete categorical coloring
        for 2D case as the aggregate can have only a single value to denote
        the category.
    span : list of min-max range, optional
        Min and max data values to use for 2D colormapping,
        and 3D alpha interpolation, when wishing to override autoranging.
    name : string name, optional
        Optional string name to give to the Image object to return,
        to label results for display.
    color_baseline : float or None
        Baseline for calculating how categorical data mixes to
        determine the color of a pixel. The color for each category is
        weighted by how far that category's value is above this
        baseline value, out of the total sum across all categories'
        values. A value of zero is appropriate for counts and for
        other physical quantities for which zero is a meaningful
        reference; each category then contributes to the final color
        in proportion to how much each category contributes to the
        final sum.  However, if values can be negative or if they are
        on an interval scale where values e.g. twice as far from zero
        are not twice as high (such as temperature in Fahrenheit), then
        you will need to provide a suitable baseline value for use in
        calculating color mixing.  A value of None (the default) means
        to take the minimum across the entire aggregate array, which
        is safe but may not weight the colors as you expect; any
        categories with values near this baseline will contribute
        almost nothing to the final color. As a special case, if the
        only data present in a pixel is at the baseline level, the
        color will be an evenly weighted average of all such
        categories with data (to avoid the color being undefined in
        this case).
    rescale_discrete_levels : boolean, optional
        If ``how='eq_hist`` and there are only a few discrete values,
        then ``rescale_discrete_levels=True`` decreases the lower
        limit of the autoranged span so that the values are rendering
        towards the (more visible) top of the ``cmap`` range, thus
        avoiding washout of the lower values.  Has no effect if
        ``how!=`eq_hist``. Default is False.
    """
    if not isinstance(agg, xr.DataArray):
        raise TypeError("agg must be instance of DataArray")
    name = agg.name if name is None else name

    if not ((0 <= min_alpha <= 255) and (0 <= alpha <= 255)):
        raise ValueError(f"min_alpha ({min_alpha}) and alpha ({alpha}) must be between 0 and 255")

    if rescale_discrete_levels and how != 'eq_hist':
        rescale_discrete_levels = False

    if agg.ndim == 2:
        if color_key is not None and isinstance(color_key, dict):
            return _apply_discrete_colorkey(
                agg, color_key, alpha, name, color_baseline
            )
        else:
            return _interpolate(agg, cmap, how, alpha, span, min_alpha, name,
                                rescale_discrete_levels)
    elif agg.ndim == 3:
        return _colorize(agg, color_key, how, alpha, span, min_alpha, name, color_baseline,
                         rescale_discrete_levels)
    else:
        raise ValueError("agg must use 2D or 3D coordinates")


def set_background(img, color=None, name=None):
    """Return a new image, with the background set to `color`.

    Parameters
    ----------
    img : Image
    color : color name or tuple, optional
        The background color. Can be specified either by name, hexcode, or as a
        tuple of ``(red, green, blue)`` values.
    """
    from datashader.composite import over

    if not isinstance(img, Image):
        raise TypeError("Expected `Image`, got: `{0}`".format(type(img)))
    name = img.name if name is None else name
    if color is None:
        return img
    background = np.uint8(rgb(color) + (255,)).view('uint32')[0]
    data = over(img.data, background)
    return Image(data, coords=img.coords, dims=img.dims, name=name)


def spread(img, px=1, shape='circle', how=None, mask=None, name=None):
    """Spread pixels in an image.

    Spreading expands each pixel a certain number of pixels on all sides
    according to a given shape, merging pixels using a specified compositing
    operator. This can be useful to make sparse plots more visible.

    Parameters
    ----------
    img : Image or other DataArray
    px : int, optional
        Number of pixels to spread on all sides
    shape : str, optional
        The shape to spread by. Options are 'circle' [default] or 'square'.
    how : str, optional
        The name of the compositing operator to use when combining
        pixels. Default of None uses 'over' operator for Image objects
        and 'add' operator otherwise.
    mask : ndarray, shape (M, M), optional
        The mask to spread over. If provided, this mask is used instead of
        generating one based on `px` and `shape`. Must be a square array
        with odd dimensions. Pixels are spread from the center of the mask to
        locations where the mask is True.
    name : string name, optional
        Optional string name to give to the Image object to return,
        to label results for display.
    """
    if not isinstance(img, xr.DataArray):
        raise TypeError("Expected `xr.DataArray`, got: `{0}`".format(type(img)))
    is_image = isinstance(img, Image)
    name = img.name if name is None else name
    if mask is None:
        if not isinstance(px, int) or px < 0:
            raise ValueError("``px`` must be an integer >= 0")
        if px == 0:
            return img
        mask = _mask_lookup[shape](px)
    elif not (isinstance(mask, np.ndarray) and mask.ndim == 2 and
              mask.shape[0] == mask.shape[1] and mask.shape[0] % 2 == 1):
        raise ValueError("mask must be a square 2 dimensional ndarray with "
                         "odd dimensions.")
        mask = mask if mask.dtype == 'bool' else mask.astype('bool')
    if how is None:
        how = 'over' if is_image else 'add'

    w = mask.shape[0]
    extra = w // 2
    M, N = img.shape[:2]
    padded_shape = (M + 2*extra, N + 2*extra)
    float_type = img.dtype in [np.float32, np.float64]
    fill_value = np.nan if float_type else 0
    if cupy and isinstance(img.data, cupy.ndarray):
        # Convert img.data to numpy array before passing to nb.jit kernels
        img.data = cupy.asnumpy(img.data)

    if is_image:
        kernel = _build_spread_kernel(how, is_image)
    elif float_type:
        kernel = _build_float_kernel(how, w)
    else:
        kernel = _build_int_kernel(how, w, img.dtype == np.uint32)

    def apply_kernel(layer):
        buf = np.full(padded_shape, fill_value, dtype=layer.dtype)
        kernel(layer.data, mask, buf)
        return buf[extra:-extra, extra:-extra].copy()

    if len(img.shape)==2:
        out = apply_kernel(img)
    else:
        out = np.dstack([apply_kernel(img[:,:,category])
                        for category in range(img.shape[2])])

    return img.__class__(out, dims=img.dims, coords=img.coords, name=name)


@tz.memoize
def _build_int_kernel(how, mask_size, ignore_zeros):
    """Build a spreading kernel for a given composite operator"""
    from datashader.composite import composite_op_lookup, validate_operator

    validate_operator(how, is_image=False)
    op = composite_op_lookup[how + "_arr"]
    @ngjit
    def stencilled(arr, mask, out):
        M, N = arr.shape
        for y in range(M):
            for x in range(N):
                el = arr[y, x]
                for i in range(mask_size):
                    for j in range(mask_size):
                        if mask[i, j]:
                            if ignore_zeros and el==0:
                                result = out[i + y, j + x]
                            elif ignore_zeros and out[i + y, j + x]==0:
                                result = el
                            else:
                                result = op(el, out[i + y, j + x])
                            out[i + y, j + x] = result
    return stencilled


@tz.memoize
def _build_float_kernel(how, mask_size):
    """Build a spreading kernel for a given composite operator"""
    from datashader.composite import composite_op_lookup, validate_operator

    validate_operator(how, is_image=False)
    op = composite_op_lookup[how + "_arr"]
    @ngjit
    def stencilled(arr, mask, out):
        M, N = arr.shape
        for y in range(M):
            for x in range(N):
                el = arr[y, x]
                for i in range(mask_size):
                    for j in range(mask_size):
                        if mask[i, j]:
                            if np.isnan(el):
                                result = out[i + y, j + x]
                            elif np.isnan(out[i + y, j + x]):
                                result = el
                            else:
                                result = op(el, out[i + y, j + x])
                            out[i + y, j + x] = result
    return stencilled


@tz.memoize
def _build_spread_kernel(how, is_image):
    """Build a spreading kernel for a given composite operator"""
    from datashader.composite import composite_op_lookup, validate_operator

    validate_operator(how, is_image=True)
    op = composite_op_lookup[how + ("" if is_image else "_arr")]

    @ngjit
    def kernel(arr, mask, out):
        M, N = arr.shape
        w = mask.shape[0]
        for y in range(M):
            for x in range(N):
                el = arr[y, x]
                # Skip if data is transparent
                process_image = is_image and ((int(el) >> 24) & 255) # Transparent pixel
                process_array = (not is_image) and (not np.isnan(el))
                if process_image or process_array:
                    for i in range(w):
                        for j in range(w):
                            # Skip if mask is False at this value
                            if mask[i, j]:
                                if el==0:
                                    result = out[i + y, j + x]
                                if out[i + y, j + x]==0:
                                    result = el
                                else:
                                    result = op(el, out[i + y, j + x])
                                out[i + y, j + x] = result
    return kernel


def _square_mask(px):
    """Produce a square mask with sides of length ``2 * px + 1``"""
    px = int(px)
    w = 2 * px + 1
    return np.ones((w, w), dtype='bool')


def _circle_mask(r):
    """Produce a circular mask with a diameter of ``2 * r + 1``"""
    x = np.arange(-r, r + 1, dtype='i4')
    return np.where(np.sqrt(x**2 + x[:, None]**2) <= r+0.5, True, False)


_mask_lookup = {'square': _square_mask,
                'circle': _circle_mask}


def dynspread(img, threshold=0.5, max_px=3, shape='circle', how=None, name=None):
    """Spread pixels in an image dynamically based on the image density.

    Spreading expands each pixel a certain number of pixels on all sides
    according to a given shape, merging pixels using a specified compositing
    operator. This can be useful to make sparse plots more visible. Dynamic
    spreading determines how many pixels to spread based on a density
    heuristic.  Spreading starts at 1 pixel, and stops when the fraction
    of adjacent non-empty pixels reaches the specified threshold, or
    the max_px is reached, whichever comes first.

    Parameters
    ----------
    img : Image
    threshold : float, optional
        A tuning parameter in [0, 1], with higher values giving more
        spreading.
    max_px : int, optional
        Maximum number of pixels to spread on all sides.
    shape : str, optional
        The shape to spread by. Options are 'circle' [default] or 'square'.
    how : str, optional
        The name of the compositing operator to use when combining
        pixels. Default of None uses 'over' operator for Image objects
        and 'add' operator otherwise.
    """
    is_image = isinstance(img, Image)
    if not 0 <= threshold <= 1:
        raise ValueError("threshold must be in [0, 1]")
    if not isinstance(max_px, int) or max_px < 0:
        raise ValueError("max_px must be >= 0")
    # Simple linear search. Not super efficient, but max_px is usually small.
    float_type = img.dtype in [np.float32, np.float64]
    if cupy and isinstance(img.data, cupy.ndarray):
        # Convert img.data to numpy array before passing to nb.jit kernels
        img.data = cupy.asnumpy(img.data)

    px_=0
    for px in range(1, max_px + 1):
        px_=px
        if is_image:
            density = _rgb_density(img.data, px*2)
        elif len(img.shape) == 2:
            density = _array_density(img.data, float_type, px*2)
        else:
            masked = np.logical_not(np.isnan(img)) if float_type else (img != 0)
            flat_mask = np.sum(masked, axis=2, dtype='uint32')
            density = _array_density(flat_mask.data, False, px*2)
        if density > threshold:
            px_=px_-1
            break

    if px_>=1:
        return spread(img, px_, shape=shape, how=how, name=name)
    else:
        return img


@nb.jit(nopython=True, nogil=True, cache=True)
def _array_density(arr, float_type, px=1):
    """Compute a density heuristic of an array.

    The density is a number in [0, 1], and indicates the normalized mean number
    of non-empty pixels that have neighbors in the given px radius.
    """
    M, N = arr.shape
    cnt = has_neighbors = 0
    for y in range(0, M):
        for x in range(0, N):
            el = arr[y, x]
            if (float_type and not np.isnan(el)) or (not float_type and el!=0):
                cnt += 1
                neighbors = 0
                for i in     range(max(0, y - px), min(y + px + 1, M)):
                    for j in range(max(0, x - px), min(x + px + 1, N)):
                        if ((float_type and not np.isnan(arr[i, j])) or
                            (not float_type and arr[i, j] != 0)):
                            neighbors += 1
                if neighbors>1: # (excludes self)
                    has_neighbors += 1
    return has_neighbors/cnt if cnt else np.inf


@nb.jit(nopython=True, nogil=True, cache=True)
def _rgb_density(arr, px=1):
    """Compute a density heuristic of an image.

    The density is a number in [0, 1], and indicates the normalized mean number
    of non-empty pixels that have neighbors in the given px radius.
    """
    M, N = arr.shape
    cnt = has_neighbors = 0
    for y in range(0, M):
        for x in range(0, N):
            if (arr[y, x] >> 24) & 255:
                cnt += 1
                neighbors = 0
                for i in     range(max(0, y - px), min(y + px + 1, M)):
                    for j in range(max(0, x - px), min(x + px + 1, N)):
                        if (arr[i, j] >> 24) & 255:
                            neighbors += 1
                if neighbors>1: # (excludes self)
                    has_neighbors += 1
    return has_neighbors/cnt if cnt else np.inf<|MERGE_RESOLUTION|>--- conflicted
+++ resolved
@@ -10,11 +10,6 @@
 import numba as nb
 import toolz as tz
 import xarray as xr
-<<<<<<< HEAD
-import dask.array as da
-=======
-from PIL.Image import fromarray
->>>>>>> b70ec8d5
 
 from datashader.colors import rgb, Sets1to3
 from datashader.utils import nansum_missing, ngjit
