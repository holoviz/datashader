--- conflicted
+++ resolved
@@ -365,25 +365,7 @@
         
     total = nansum_missing(data, axis=2)
     mask = np.isnan(total)
-<<<<<<< HEAD
-
-    # Handle offset / clip
-    if span is None:
-        mask = mask | (total <= 0)
-        offset = np.nanmin(total[~mask])
-    else:
-        offset = np.array(span, dtype=data.dtype)[0]
-        masked_clip_2d(total, mask, *span)
-
-    a = _normalize_interpolate_how(how)(total - offset, mask)
-
-    # if span is provided, use it, otherwise produce it a span based off the
-    # min/max of the data
-    if span is None:
-        span = [np.nanmin(a).item(), np.nanmax(a).item()]
-        if how != 'eq_hist':
-            span = _normalize_interpolate_how(how)([0, span[1] - span[0]], 0)
-=======
+
     # if span is provided, use it, otherwise produce a span based off the
     # min/max of the data
     if span is None:
@@ -397,16 +379,12 @@
             total = np.where(~mask, total, np.nan)
         a_scaled = _normalize_interpolate_how(how)(total - offset, mask)
         norm_span = [np.nanmin(a_scaled).item(), np.nanmax(a_scaled).item()]
->>>>>>> 26f03fa7
     else:
         if how == 'eq_hist':
             # For eq_hist to work with span, we'll need to compute the histogram
             # only on the specified span's range.
             raise ValueError("span is not (yet) valid to use with eq_hist")
-<<<<<<< HEAD
-        span = _normalize_interpolate_how(how)([0, span[1] - span[0]], 0)
-
-=======
+
         # even in fixed-span mode cells with 0 should remain fully transparent
         # i.e. a 0 will be fully transparent, but any non-zero number will
         # be clipped to the span range and have min-alpha applied
@@ -417,7 +395,7 @@
         masked_clip_2d(total, mask, *span)
         a_scaled = _normalize_interpolate_how(how)(total - offset, mask)
         norm_span = _normalize_interpolate_how(how)([0, span[1] - span[0]], 0)
->>>>>>> 26f03fa7
+
     # Interpolate the alpha values
     a = interp(a_scaled, array(norm_span), array([min_alpha, alpha]),
                left=0, right=255).astype(np.uint8)
