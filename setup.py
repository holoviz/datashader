--- conflicted
+++ resolved
@@ -46,15 +46,11 @@
         'bokeh',
         'pyarrow',
         'netcdf4',
-<<<<<<< HEAD
         'twine',   # required for pip packaging
         'rfc3986', # required by twine
         'keyring', # required by twine
         'spatialpandas',
         'rioxarray',
-=======
-        'spatialpandas'
->>>>>>> 73bfd453
     ],
     'examples': examples,
     'examples_extra': examples + [
