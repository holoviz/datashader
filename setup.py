--- conflicted
+++ resolved
@@ -40,12 +40,11 @@
     'spatialpandas',
 ]
 
-<<<<<<< HEAD
 if sys.version_info[:2] >= (3, 10):
     examples += [
         'bokeh_sampledata',
     ]
-=======
+
 # Numpy 2 packages, should be removed when all commented out packages works with Numpy 2
 numpy2 = [
     'numba ==0.60.0rc1',
@@ -83,7 +82,6 @@
     # 'spatialpandas',
     # 'dask-expr',  # pyarrow
 ]
->>>>>>> 846bf085
 
 extras_require = {
     'tests': geopandas + [
