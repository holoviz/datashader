--- conflicted
+++ resolved
@@ -159,18 +159,10 @@
           conda activate test-environment
           python -c "import numba; print('Numba', numba.__version__)"
           python -c "import numpy; print('Numpy', numpy.__version__)"
-<<<<<<< HEAD
-=======
-      - name: doit test_lint
-        if: runner.os == 'Linux'
-        run: |
-          conda activate test-environment
-          doit test_lint
       - name: download data
         run: |
           conda activate test-environment
           python scripts/download_data.py
->>>>>>> d6cbacf2
       - name: doit test_unit
         run: |
           conda activate test-environment
@@ -187,41 +179,4 @@
           doit test_examples
       - uses: codecov/codecov-action@v4
         with:
-<<<<<<< HEAD
-          token: ${{ secrets.CODECOV_TOKEN }}
-=======
-          python-version: ${{ matrix.python-version }}
-      - name: Update setuptools
-        run: |
-          pip install --upgrade setuptools
-      - name: Install pyctdev
-        run: |
-          pip install pyctdev
-      - name: doit develop_install
-        run: |
-          doit ecosystem=pip develop_install -o tests -o examples
-      - name: download data
-        run: |
-          python scripts/download_data.py
-      - name: doit env_capture
-        run: |
-          doit ecosystem=pip env_capture
-      - name: doit test_lint
-        if: runner.os == 'Linux'
-        run: |
-          doit ecosystem=pip test_lint
-      - name: doit test_unit
-        run: |
-          doit ecosystem=pip test_unit
-      - name: doit test_unit_nojit
-        run: |
-          doit ecosystem=pip test_unit_nojit
-        env:
-          NUMBA_DISABLE_JIT: 1
-      - name: doit test_examples
-        run: |
-          doit ecosystem=pip test_examples
-      - name: codecov
-        run: |
-          codecov
->>>>>>> d6cbacf2
+          token: ${{ secrets.CODECOV_TOKEN }}