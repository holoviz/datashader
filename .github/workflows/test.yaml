--- conflicted
+++ resolved
@@ -154,19 +154,11 @@
           cache: ${{ github.event.inputs.cache || github.event.inputs.cache == '' }}
           conda-update: true
         id: install
-<<<<<<< HEAD
-=======
       - name: check version
         run: |
           conda activate test-environment
           python -c "import numba; print('Numba', numba.__version__)"
           python -c "import numpy; print('Numpy', numpy.__version__)"
-      - name: doit test_lint
-        if: runner.os == 'Linux'
-        run: |
-          conda activate test-environment
-          doit test_lint
->>>>>>> 9b801d94
       - name: doit test_unit
         run: |
           conda activate test-environment
