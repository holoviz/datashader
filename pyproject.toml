--- conflicted
+++ resolved
@@ -112,12 +112,8 @@
     "error",
     "ignore:Passing a (SingleBlockManager|BlockManager) to (Series|GeoSeries|DataFrame|GeoDataFrame) is deprecated:DeprecationWarning", # https://github.com/holoviz/spatialpandas/issues/137
     "ignore:Accessing the underlying geometries through the `.data`:DeprecationWarning:dask_geopandas.core", # https://github.com/geopandas/dask-geopandas/issues/264
-<<<<<<< HEAD
-    "ignore:\\s*Dask dataframe query planning is disabled because dask-expr is not installed:FutureWarning", # OK
-=======
     # 2024-11
     "ignore:numpy.ndarray size changed, may indicate binary incompatibility:RuntimeWarning", # https://github.com/pydata/xarray/issues/7259
     "ignore:\\s*Dask dataframe query planning is disabled because dask-expr is not installed:FutureWarning", # https://github.com/holoviz/spatialpandas/issues/146
     "ignore:The legacy Dask DataFrame implementation is deprecated:FutureWarning", # https://github.com/holoviz/spatialpandas/issues/146
->>>>>>> e5182bf9
 ]